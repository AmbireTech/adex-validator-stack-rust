use primitives::{config::GANACHE_CONFIG, Config};
use serde_json::{from_value, json};

fn main() {
    let json = json!({
      "creators_whitelist": [
        "0xaCBaDA2d5830d1875ae3D2de207A1363B316Df2F",
        "0xDd589B43793934EF6Ad266067A0d1D4896b0dff0",
        "0xE882ebF439207a70dDcCb39E13CA8506c9F45fD9",
        "0x541b401362Ea1D489D322579552B099e801F3632"
      ],
      "validators_whitelist": [
        "0x80690751969B234697e9059e04ed72195c3507fa",
        "0xf3f583AEC5f7C030722Fe992A5688557e1B86ef7",
        "0x6B83e7D6B72c098d48968441e0d05658dc17Adb9"
      ],
      "chain": {
        "Ganache #1337": {
          "chain_id": 1337,
          "rpc": "http://localhost:1337/",
          "outpace": "0xAbc27d46a458E2e49DaBfEf45ca74dEDBAc3DD06",
          "token": {
            "Mocked TOKEN 1337": {
              "min_campaign_budget": "1000000000000000000",
              "min_validator_fee": "1000000000000",
              "precision": 18,
              "address": "0x2BCaf6968aEC8A3b5126FBfAb5Fd419da6E8AD8E"
            }
          }
        },
        "Ganache #1": {
          "chain_id": 1,
          "rpc": "http://localhost:8545/",
          "outpace": "0x26CBc2eAAe377f6Ac4b73a982CD1125eF4CEC96f",
          "token": {
            "Mocked TOKEN 1": {
              "min_campaign_budget": "1000000000000000000",
              "min_validator_fee": "1000000000000",
              "precision": 18,
              "address": "0x12a28f2bfBFfDf5842657235cC058242f40fDEa6"
            }
          }
        }
      },
      "limits": {
        "units_for_slot": {
          "max_campaigns_earning_from": 25,
<<<<<<< HEAD
          "global_min_impression_price": "10"
=======
          "global_min_impression_price": "10000"
        },
        "channels_find": 200,
        "campaigns_find": 200,
        "spendable_find": 200,
        "msgs_find": 10,
        "analytics_find": 5000,
        "ip_rate_limit": {
          "type": "ip",
          "timeframe": 1200000
        }
      },
      "sentry": {
        "analytics_maxtime": 20000,
        "admins": [
          "0x80690751969B234697e9059e04ed72195c3507fa"
        ],
        "platform": {
          "url": "https://platform.adex.network/",
          "keep_alive_interval": 1200000
        },
      },
      "worker": {
        "max_channels": 512,
        "wait_time": 500,
        "heartbeat_time": 30000,
        "health_threshold_promilles": 950,
        "health_unsignable_promilles": 750,
        "timeouts": {
          "propagation": 2000,
          "fetch": 5000,
          "all_campaigns": 5000,
          "channel_tick": 8000,
>>>>>>> 305af672
        }
      }
    });
    assert_eq!(
        from_value::<Config>(json).expect("Should deserialize"),
        GANACHE_CONFIG.clone()
    );
}<|MERGE_RESOLUTION|>--- conflicted
+++ resolved
@@ -45,10 +45,7 @@
       "limits": {
         "units_for_slot": {
           "max_campaigns_earning_from": 25,
-<<<<<<< HEAD
           "global_min_impression_price": "10"
-=======
-          "global_min_impression_price": "10000"
         },
         "channels_find": 200,
         "campaigns_find": 200,
@@ -81,7 +78,6 @@
           "fetch": 5000,
           "all_campaigns": 5000,
           "channel_tick": 8000,
->>>>>>> 305af672
         }
       }
     });
