--- conflicted
+++ resolved
@@ -160,11 +160,7 @@
     Day,
 }
 
-<<<<<<< HEAD
-#[derive(Debug, Clone, Serialize, Deserialize, Display)]
-=======
 #[derive(Debug, Clone, Copy, Serialize, Deserialize, Display)]
->>>>>>> 5be038af
 #[serde(rename_all = "camelCase")]
 pub enum Metric {
     Count,
