use crate::{event_submission::RateLimit, Address, BigNum, ValidatorId};
use once_cell::sync::Lazy;
use serde::{Deserialize, Deserializer, Serialize};
use serde_hex::{SerHex, StrictPfx};
use std::{collections::HashMap, fs, num::NonZeroU8};

static DEVELOPMENT_CONFIG: Lazy<Config> = Lazy::new(|| {
    toml::from_str(include_str!("../../docs/config/dev.toml"))
        .expect("Failed to parse dev.toml config file")
});
static PRODUCTION_CONFIG: Lazy<Config> = Lazy::new(|| {
    toml::from_str(include_str!("../../docs/config/prod.toml"))
        .expect("Failed to parse prod.toml config file")
});

#[derive(Serialize, Deserialize, Debug, Clone)]
pub struct TokenInfo {
    pub min_token_units_for_deposit: BigNum,
    pub min_validator_fee: BigNum,
    pub precision: NonZeroU8,
}

#[derive(Serialize, Deserialize, Debug, Clone)]
#[serde(rename_all(serialize = "SCREAMING_SNAKE_CASE"))]
pub struct Config {
    pub max_channels: u32,
    pub channels_find_limit: u32,
    pub wait_time: u32,
    #[deprecated = "redundant V4 value. No aggregates are needed for V5"]
    pub aggr_throttle: u32,
    #[deprecated = "For V5 this should probably be part of the Analytics"]
    pub events_find_limit: u32,
    pub msgs_find_limit: u32,
    pub analytics_find_limit_v5: u32,
    // in milliseconds
    pub analytics_maxtime_v5: u32,
    // in milliseconds
    pub heartbeat_time: u32,
    pub health_threshold_promilles: u32,
    pub health_unsignable_promilles: u32,
<<<<<<< HEAD
    pub propagation_timeout: u32,

    /// In Milliseconds
    /// Timeout duration for fetching resources using [`SentryApi`]
    pub fetch_timeout: u32,
    /// In Milliseconds
    pub all_campaigns_timeout: u32,
    /// In Milliseconds
    pub channel_tick_timeout: u32,
=======
    /// in milliseconds
    /// set's the Client timeout for [`SentryApi`]
    /// This includes requests made for propagating new messages
    pub fetch_timeout: u32,
    /// in milliseconds
    pub validator_tick_timeout: u32,
>>>>>>> 9694de8e
    pub ip_rate_limit: RateLimit,  // HashMap??
    pub sid_rate_limit: RateLimit, // HashMap ??
    #[serde(with = "SerHex::<StrictPfx>")]
    pub outpace_address: [u8; 20],
    #[serde(with = "SerHex::<StrictPfx>")]
    pub sweeper_address: [u8; 20],
    pub ethereum_network: String,
    pub ethereum_adapter_relayer: String,
    pub creators_whitelist: Vec<Address>,
    pub validators_whitelist: Vec<ValidatorId>,
    #[serde(deserialize_with = "deserialize_token_whitelist")]
    pub token_address_whitelist: HashMap<Address, TokenInfo>,
}

#[derive(Serialize, Deserialize, Debug, Clone)]
struct ConfigWhitelist {
    address: Address,
    min_token_units_for_deposit: BigNum,
    min_validator_fee: BigNum,
    precision: NonZeroU8,
}

fn deserialize_token_whitelist<'de, D>(
    deserializer: D,
) -> Result<HashMap<Address, TokenInfo>, D::Error>
where
    D: Deserializer<'de>,
{
    let array: Vec<ConfigWhitelist> = Deserialize::deserialize(deserializer)?;

    let tokens_whitelist: HashMap<Address, TokenInfo> = array
        .into_iter()
        .map(|config_whitelist| {
            (
                config_whitelist.address,
                TokenInfo {
                    min_token_units_for_deposit: config_whitelist.min_token_units_for_deposit,
                    min_validator_fee: config_whitelist.min_validator_fee,
                    precision: config_whitelist.precision,
                },
            )
        })
        .collect();

    Ok(tokens_whitelist)
}

#[derive(Serialize, Deserialize, Debug, Clone)]
pub enum ConfigError {
    InvalidFile(String),
}

pub fn configuration(environment: &str, config_file: Option<&str>) -> Result<Config, ConfigError> {
    match config_file {
        Some(config_file) => match fs::read_to_string(config_file) {
            Ok(config) => match toml::from_str(&config) {
                Ok(data) => data,
                Err(e) => Err(ConfigError::InvalidFile(e.to_string())),
            },
            Err(e) => Err(ConfigError::InvalidFile(format!(
                "Unable to read provided config file {} {}",
                config_file, e
            ))),
        },
        None => match environment {
            "production" => Ok(PRODUCTION_CONFIG.clone()),
            _ => Ok(DEVELOPMENT_CONFIG.clone()),
        },
    }
}<|MERGE_RESOLUTION|>--- conflicted
+++ resolved
@@ -38,24 +38,15 @@
     pub heartbeat_time: u32,
     pub health_threshold_promilles: u32,
     pub health_unsignable_promilles: u32,
-<<<<<<< HEAD
     pub propagation_timeout: u32,
-
-    /// In Milliseconds
-    /// Timeout duration for fetching resources using [`SentryApi`]
+    /// in milliseconds
+    /// set's the Client timeout for [`SentryApi`]
+    /// This includes requests made for propagating new messages
     pub fetch_timeout: u32,
     /// In Milliseconds
     pub all_campaigns_timeout: u32,
     /// In Milliseconds
     pub channel_tick_timeout: u32,
-=======
-    /// in milliseconds
-    /// set's the Client timeout for [`SentryApi`]
-    /// This includes requests made for propagating new messages
-    pub fetch_timeout: u32,
-    /// in milliseconds
-    pub validator_tick_timeout: u32,
->>>>>>> 9694de8e
     pub ip_rate_limit: RateLimit,  // HashMap??
     pub sid_rate_limit: RateLimit, // HashMap ??
     #[serde(with = "SerHex::<StrictPfx>")]
