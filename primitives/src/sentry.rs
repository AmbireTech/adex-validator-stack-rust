--- conflicted
+++ resolved
@@ -22,20 +22,14 @@
 
 #[derive(Serialize, Deserialize, Debug, Clone, PartialEq, Eq)]
 #[serde(rename_all = "camelCase")]
-<<<<<<< HEAD
 /// Channel Accounting response
-/// A collection of all `Accounting`s for a specific `Channel`
+/// A collection of all `Accounting`s for a specific [`Channel`](`crate::Channel`)
 ///
 /// # Examples
 ///
 /// ```
 #[doc = include_str!("../examples/validator_messages_create_request.rs")]
 /// ```
-=======
-/// Channel Accounting response.
-///
-/// A collection of all `Accounting`s for a specific [`Channel`](crate::Channel).
->>>>>>> 630f8982
 pub struct AccountingResponse<S: BalancesState> {
     #[serde(flatten, bound = "S: BalancesState")]
     pub balances: Balances<S>,
