--- conflicted
+++ resolved
@@ -204,11 +204,7 @@
         UnifiedNum::from_whole(whole_number.to_integer())
     }
 
-<<<<<<< HEAD
-    /// This method returns the inner [`u64`] representation of the [`UnifiedNum`].
-=======
     /// This method creates a [`UnifiedNum`] from an inner [`u64`] value.
->>>>>>> 3f525790
     ///
     /// This method does **not** take into account precision of [`UnifiedNum`]!
     pub const fn from_u64(value: u64) -> Self {
