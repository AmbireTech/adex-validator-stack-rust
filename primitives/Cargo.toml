[package]
name = "primitives"
version = "0.2.0"
authors = [
  "Ambire <dev@ambire.com>",
  "Lachezar Lechev <lachezar@ambire.com>",
  "Omidiora Samuel <sam@ambire.com>",
  "Simeon Nakov <simeon@ambire.com>",
]
edition = "2021"
license = "AGPL-3.0"

[package.metadata.docs.rs]
all-features = true
rustdoc-args = ["--cfg", "docsrs"]

[features]
postgres = ["bytes", "tokio-postgres", "deadpool-postgres"]
# Enables the testing utilities like addresses, dummy Campaigns, Validators, IPFSes, AdUnits, etc.
# All Addresses and keystore files exist in the ganache-cli setup for testing with the EthereumAdapter
test-util = []

[[example]]
name = "accounting_response"

[[example]]
name = "all_spenders_response"

[[example]]
name = "analytics_query"

[[example]]
name = "analytics_response"

[[example]]
name = "campaign_list_query"
required-features = ["test-util"]

[[example]]
name = "campaign_list_response"
required-features = ["test-util"]

[[example]]
name = "channel_list_query"
required-features = ["test-util"]

[[example]]
<<<<<<< HEAD
name = "channel_pay_request"

[[example]]
name = "create_campaign_request"
=======
name = "channel_last_approved_response"

[[example]]
name = "channel_last_approved_query"

[[example]]
name = "create_campaign"
>>>>>>> 630f8982
required-features = ["test-util"]

[[example]]
name = "modify_campaign_request"

[[example]]
name = "spender_response"

[[example]]
name = "validator_messages_create_request"

[[example]]
name = "validator_messages_create_request"

[[example]]
name = "validator_messages_list_query"

[[example]]
name = "validator_messages_list_response"

[dependencies]
# (De)Serialization
serde = { version = "1.0", features = ["derive"] }
serde_json = "1.0"
# TODO: Remove once we change `ChannelId` Serialize impl
serde-hex = "0.1"
serde_millis = "0.1"
# Used prefixes on field for targeting::Input, and `campaign::Active`
serde_with = "2"
# Configuration
toml = "0.5"
# Logging
slog = { version = "2", features = ["max_level_trace"] }
slog-term = "2"
slog-async = "2"
# Domain
thiserror = "1"
chrono = { version = "0.4", features = ["serde"] }
uuid = { version = "1", features = ["v4"] }
# For encoding the Channel to a ChannelId
ethabi = "17"
# For the nonce U256
ethereum-types = "0.13"
# Macro for easier derive of Display & FromStr
parse-display = "0.5"
# CID & multihash / multibase
cid = "0.8"
hex = "0.4"
merkletree = "0.10"
tiny-keccak = { version = "2", features = ["keccak"] }
url = { version = "2", features = ["serde"] }
# Numbers - BigNum, Numbers, Traits and Derives
num = { version = "0.4", features = ["serde", "num-bigint"] }
num-traits = "0.2"
num-derive = "0.3"
# postgres feature
bytes = { version = "1", optional = true }
tokio-postgres = { version = "0.7", optional = true, features = [
  "with-chrono-0_4",
  "with-serde_json-1",
] }
# testing FromSql & ToSql implementation of structs
deadpool-postgres = { version = "0.10", optional = true }

async-trait = "0.1"
# Other
once_cell = "1"

[dev-dependencies]
pretty_assertions = "1"
tokio = { version = "1", features = ["rt-multi-thread", "macros"] }
serde_qs = "0.10"<|MERGE_RESOLUTION|>--- conflicted
+++ resolved
@@ -45,20 +45,16 @@
 required-features = ["test-util"]
 
 [[example]]
-<<<<<<< HEAD
-name = "channel_pay_request"
-
-[[example]]
-name = "create_campaign_request"
-=======
 name = "channel_last_approved_response"
 
 [[example]]
 name = "channel_last_approved_query"
 
 [[example]]
-name = "create_campaign"
->>>>>>> 630f8982
+name = "channel_pay_request"
+
+[[example]]
+name = "create_campaign_request"
 required-features = ["test-util"]
 
 [[example]]
@@ -66,9 +62,6 @@
 
 [[example]]
 name = "spender_response"
-
-[[example]]
-name = "validator_messages_create_request"
 
 [[example]]
 name = "validator_messages_create_request"
