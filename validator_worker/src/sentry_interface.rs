use crate::error::ValidatorWorker;
use chrono::{DateTime, Utc};
use futures::compat::Future01CompatExt;
use futures::future::try_join_all;
use futures_legacy::Future as LegacyFuture;
use primitives::adapter::Adapter;
use primitives::sentry::{
    ChannelAllResponse, EventAggregateResponse, LastApprovedResponse, SuccessResponse,
    ValidatorMessageResponse,
};
use primitives::validator::MessageTypes;
use primitives::{Channel, Config, ValidatorDesc};
use reqwest::header::AUTHORIZATION;
use reqwest::r#async::{Client, Response};
use std::sync::{Arc, RwLock};
use std::time::Duration;

#[derive(Debug, Clone)]
pub struct SentryApi<T: Adapter> {
    pub adapter: Arc<RwLock<T>>,
    pub validator_url: String,
    pub client: Client,
    pub logging: bool,
    pub channel: Channel,
    pub config: Config,
    pub whoami: String,
}

impl<T: Adapter + 'static> SentryApi<T> {
    pub fn new(
        adapter: Arc<RwLock<T>>,
        channel: &Channel,
        config: &Config,
        logging: bool,
    ) -> Result<Self, ValidatorWorker> {
        let whoami = adapter
            .read()
            .expect("new: failed to acquire read lock")
            .whoami();

        let client = Client::builder()
            .timeout(Duration::from_secs(config.fetch_timeout.into()))
            .build()
            .unwrap();

        // validate that we are to validate the channel
        match channel
            .spec
            .validators
            .into_iter()
            .find(|&v| v.id == whoami)
        {
            Some(v) => {
                let validator_url = format!("{}/channel/{}", v.url, channel.id);

                Ok(Self {
                    adapter,
                    validator_url,
                    client,
                    logging,
                    channel: channel.to_owned(),
                    config: config.to_owned(),
                    whoami,
                })
            }
            None => Err(ValidatorWorker::Failed(
                "we can not find validator entry for whoami".to_string(),
            )),
        }
    }

    pub fn propagate(&self, messages: &[&MessageTypes]) {
        let serialised_messages: Vec<String> = messages
            .iter()
            .map(|message| serde_json::to_string(message).expect("failed to serialise message"))
            .collect();

        let mut adapter = self
            .adapter
            .write()
            .expect("propagate: failed to get write lock");

        for validator in self.channel.spec.validators.into_iter() {
            let auth_token = adapter.get_auth(&validator.id);

            if let Err(e) = auth_token {
                println!("propagate error: get auth failed {}", e);
                continue;
            }

            if let Err(e) = propagate_to(
                &auth_token.unwrap(),
                self.config.propagation_timeout,
                &validator,
                &serialised_messages,
            ) {
                handle_http_error(e, &validator.url)
            }
        }
    }

    pub async fn get_latest_msg(
        &self,
        from: String,
        message_type: String,
    ) -> Result<ValidatorMessageResponse, reqwest::Error> {
        let future = self
            .client
            .get(&format!(
                "{}/validator-messages/{}/{}?limit=1",
                self.validator_url, from, message_type
            ))
            .send()
            .and_then(|mut res: Response| res.json::<ValidatorMessageResponse>())
            .compat();

        future.await
    }

    pub async fn get_our_latest_msg(
        &self,
        message_type: String,
    ) -> Result<ValidatorMessageResponse, reqwest::Error> {
<<<<<<< HEAD
        let whoami = self.adapter.whoami();
        self.get_latest_msg(whoami, message_type).await
=======
        await!(self.get_latest_msg(self.whoami.clone(), message_type))
>>>>>>> 8be6f505
    }

    pub async fn get_last_approved(&self) -> Result<LastApprovedResponse, reqwest::Error> {
        let future = self
            .client
            .get(&format!("{}/last-approved", self.validator_url))
            .send()
            .and_then(|mut res: Response| res.json::<LastApprovedResponse>());

        future.compat().await
    }

    pub async fn get_last_msgs(&self) -> Result<LastApprovedResponse, reqwest::Error> {
        let future = self
            .client
            .get(&format!(
                "{}/last-approved?withHearbeat=true",
                self.validator_url
            ))
            .send()
            .and_then(|mut res: Response| res.json::<LastApprovedResponse>());

        future.compat().await
    }

    pub async fn get_event_aggregates(
        &self,
        after: DateTime<Utc>,
    ) -> Result<EventAggregateResponse, Box<ValidatorWorker>> {
        let mut adapter = self
            .adapter
            .write()
            .expect("get_event_aggregates: Failed to acquire adapter");

        let auth_token = adapter
            .get_auth(&self.whoami)
            .map_err(|e| Box::new(ValidatorWorker::Failed(e.to_string())))?;

        let url = format!(
            "{}/events-aggregates?after={}",
            self.validator_url,
            after.timestamp()
        );

        let future = self
            .client
            .get(&url)
            .header(AUTHORIZATION, auth_token.to_string())
            .send()
            .and_then(|mut res: Response| res.json::<EventAggregateResponse>())
            .map_err(|e| Box::new(ValidatorWorker::Failed(e.to_string())));

        future.compat().await
    }
}

fn propagate_to(
    auth_token: &str,
    timeout: u32,
    validator: &ValidatorDesc,
    messages: &[String],
) -> Result<(), reqwest::Error> {
    // create client with timeout
    let client = reqwest::Client::builder()
        .timeout(Duration::from_secs(timeout.into()))
        .build()?;
    let url = validator.url.to_string();

    let _response: SuccessResponse = client
        .post(&url)
        .header(AUTHORIZATION, auth_token.to_string())
        .json(messages)
        .send()?
        .json()?;

    Ok(())
}

fn handle_http_error(e: reqwest::Error, url: &str) {
    if e.is_http() {
        match e.url() {
            None => println!("No Url given"),
            Some(url) => println!("Problem making request to: {}", url),
        }
    }
    // Inspect the internal error and output it
    if e.is_serialization() {
        let serde_error = match e.get_ref() {
            None => return,
            Some(err) => err,
        };
        println!("problem parsing information {}", serde_error);
    }

    if e.is_client_error() {
        println!("erorr sending http request for validator {}", url)
    }

    if e.is_redirect() {
        println!("server redirecting too many times or making loop");
    }
}

pub async fn all_channels(
    sentry_url: &str,
    adapter: impl Adapter + 'static,
) -> Result<Vec<Channel>, ()> {
    let validator = adapter.whoami();
    let url = sentry_url.to_owned();
    let first_page = fetch_page(url.clone(), 0, validator.clone())
        .await
        .expect("Failed to get channels from sentry url");
    if first_page.total_pages < 2 {
        Ok(first_page.channels)
    } else {
        let mut all: Vec<ChannelAllResponse> = try_join_all(
            (0..first_page.total_pages).map(|i| fetch_page(url.clone(), i, validator.clone())),
        )
        .await
        .unwrap();
        all.push(first_page);
        let result_all: Vec<Channel> = all
            .into_iter()
            .flat_map(|ch| ch.channels.into_iter())
            .collect();
        Ok(result_all)
    }
}

async fn fetch_page(
    sentry_url: String,
    page: u64,
    validator: String,
) -> Result<ChannelAllResponse, reqwest::Error> {
    let client = Client::new();

    let mut query = vec![format!("page={}", page)];
    query.push(format!("validator={}", validator.to_string()));

    let future = client
        .get(format!("{}/channel/list?{}", sentry_url, query.join("&")).as_str())
        .send()
        .and_then(|mut res: Response| res.json::<ChannelAllResponse>());

    future.compat().await
}<|MERGE_RESOLUTION|>--- conflicted
+++ resolved
@@ -121,12 +121,7 @@
         &self,
         message_type: String,
     ) -> Result<ValidatorMessageResponse, reqwest::Error> {
-<<<<<<< HEAD
-        let whoami = self.adapter.whoami();
-        self.get_latest_msg(whoami, message_type).await
-=======
-        await!(self.get_latest_msg(self.whoami.clone(), message_type))
->>>>>>> 8be6f505
+        self.get_latest_msg(self.whoami.clone(), message_type).await
     }
 
     pub async fn get_last_approved(&self) -> Result<LastApprovedResponse, reqwest::Error> {
