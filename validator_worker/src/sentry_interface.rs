use std::{collections::HashMap, time::Duration};

use chrono::{DateTime, Utc};
use futures::future::{join_all, TryFutureExt};
use reqwest::Client;
use slog::Logger;

use primitives::{
    adapter::Adapter,
    balances::{CheckedState, UncheckedState},
<<<<<<< HEAD
=======
    channel::Channel,
>>>>>>> 9694de8e
    sentry::{
        AccountingResponse, EventAggregateResponse, LastApprovedResponse, SuccessResponse,
        ValidatorMessageResponse,
    },
    spender::Spender,
    util::ApiUrl,
    validator::MessageTypes,
    Address, {ChannelId, Config, ValidatorId},
};
use thiserror::Error;

pub type PropagationResult = Result<ValidatorId, (ValidatorId, Error)>;
/// Propagate the Validator messages to these `Validator`s
pub type Validators = HashMap<ValidatorId, Validator>;
pub type AuthToken = String;

#[derive(Debug, Clone)]
pub struct Validator {
    /// Sentry API url
    pub url: ApiUrl,
    /// Authentication token
    pub token: AuthToken,
}

#[derive(Debug, Clone)]
pub struct SentryApi<A: Adapter> {
    pub adapter: A,
    pub client: Client,
    pub logger: Logger,
    pub config: Config,
    pub whoami: Validator,
    pub propagate_to: Validators,
}

#[derive(Debug, Error)]
pub enum Error {
    #[error("Building client: {0}")]
    BuildingClient(reqwest::Error),
    #[error("Making a request: {0}")]
    Request(#[from] reqwest::Error),
    #[error(
        "Missing validator URL & Auth token entry for whoami {whoami:#?} in the propagation list"
    )]
    WhoamiMissing { whoami: ValidatorId },
    #[error("Failed to parse validator url: {0}")]
    ValidatorUrl(#[from] primitives::util::api::ParseError),
}

impl<A: Adapter + 'static> SentryApi<A> {
    pub fn init(
        adapter: A,
        logger: Logger,
        config: Config,
        propagate_to: Validators,
    ) -> Result<Self, Error> {
        let client = Client::builder()
            .timeout(Duration::from_millis(config.fetch_timeout.into()))
            .build()
            .map_err(Error::BuildingClient)?;

        let whoami = propagate_to
            .get(&adapter.whoami())
            .cloned()
            .ok_or_else(|| Error::WhoamiMissing {
                whoami: adapter.whoami(),
            })?;

        Ok(Self {
            adapter,
            client,
            logger,
            config,
            whoami,
            propagate_to,
        })
    }

    pub async fn propagate(
        &self,
        channel: ChannelId,
        messages: &[&MessageTypes],
    ) -> Vec<PropagationResult> {
        join_all(self.propagate_to.iter().map(|(validator_id, validator)| {
            propagate_to::<A>(&self.client, channel, (*validator_id, validator), messages)
        }))
        .await
    }

    pub async fn get_latest_msg(
        &self,
        channel: ChannelId,
        from: ValidatorId,
        message_types: &[&str],
    ) -> Result<Option<MessageTypes>, Error> {
        let message_type = message_types.join("+");

        let endpoint = self
            .whoami
            .url
            .join(&format!(
                "v5/channel/{}/validator-messages/{}/{}?limit=1",
                channel, from, message_type
            ))
            .expect("Should not error when creating endpoint url");

        let result = self
            .client
            .get(endpoint)
            .send()
            .await?
            .json::<ValidatorMessageResponse>()
            .await?;

        Ok(result.validator_messages.into_iter().next().map(|m| m.msg))
    }

    pub async fn get_our_latest_msg(
        &self,
        channel: ChannelId,
        message_types: &[&str],
    ) -> Result<Option<MessageTypes>, Error> {
        self.get_latest_msg(channel, self.adapter.whoami(), message_types)
            .await
    }

    /// Get's the last approved state and requesting a [`Heartbeat`], see [`LastApprovedResponse`]
    pub async fn get_last_approved(
        &self,
        channel: ChannelId,
    ) -> Result<LastApprovedResponse<UncheckedState>, Error> {
        self.client
            .get(
                self.whoami
                    .url
                    .join(&format!(
                        "v5/channel/{}/last-approved?withHeartbeat=true",
                        channel
                    ))
                    .expect("Should not error while creating endpoint"),
            )
            .send()
            .await?
            .json()
            .await
            .map_err(Error::Request)
    }

    // TODO: Pagination & use of `AllSpendersResponse`
    pub async fn get_all_spenders(
        &self,
        channel: ChannelId,
    ) -> Result<HashMap<Address, Spender>, Error> {
        let url = self
            .whoami
            .url
            .join(&format!("v5/channel/{}/spender/all", channel))
            .expect("Should not error when creating endpoint");

        self.client
            .get(url)
            .bearer_auth(&self.whoami.token)
            .send()
            .await?
            // TODO: Should be `AllSpendersResponse` and should have pagination!
            .json()
            .map_err(Error::Request)
            .await
    }

    /// Get the accounting from Sentry
    /// `Balances` should always be in `CheckedState`
    pub async fn get_accounting(
        &self,
        channel: ChannelId,
    ) -> Result<AccountingResponse<CheckedState>, Error> {
        let url = self
            .whoami
            .url
            .join(&format!("v5/channel/{}/accounting", channel))
            .expect("Should not error when creating endpoint");

        self.client
            .get(url)
            .bearer_auth(&self.whoami.token)
            .send()
            .await?
            .json::<AccountingResponse<CheckedState>>()
            .map_err(Error::Request)
            .await
    }

    #[deprecated = "V5 no longer needs event aggregates"]
    pub async fn get_event_aggregates(
        &self,
        after: DateTime<Utc>,
    ) -> Result<EventAggregateResponse, Error> {
        let url = self
            .whoami
            .url
            .join(&format!(
                "events-aggregates?after={}",
                after.timestamp_millis()
            ))
            .expect("Should not error when creating endpoint");

        self.client
            .get(url)
            .bearer_auth(&self.whoami.token)
            .send()
            .await?
            .json()
            .map_err(Error::Request)
            .await
    }
}

async fn propagate_to<A: Adapter>(
    client: &Client,
    channel_id: ChannelId,
    (validator_id, validator): (ValidatorId, &Validator),
    messages: &[&MessageTypes],
) -> PropagationResult {
    let endpoint = validator
        .url
        .join(&format!("v5/channel/{}/validator-messages", channel_id))
        .expect("Should not error when creating endpoint url");

    let mut body = HashMap::new();
    body.insert("messages", messages);

    let _response: SuccessResponse = client
        .post(endpoint)
        .bearer_auth(&validator.token)
        .json(&body)
        .send()
        .await
        .map_err(|e| (validator_id, Error::Request(e)))?
        .json()
        .await
        .map_err(|e| (validator_id, Error::Request(e)))?;

    Ok(validator_id)
}

pub mod channels {
    use futures::{future::try_join_all, TryFutureExt};
    use primitives::{
        channel::Channel,
        sentry::channel_list::{ChannelListQuery, ChannelListResponse},
        util::ApiUrl,
        ValidatorId,
    };
    use reqwest::{Client, Response};

    pub async fn all_channels(
        client: Client,
        sentry_url: &ApiUrl,
        whoami: ValidatorId,
    ) -> Result<Vec<Channel>, reqwest::Error> {
        let first_page = fetch_page(&client, sentry_url, 0, whoami).await?;

        if first_page.pagination.total_pages < 2 {
            Ok(first_page.channels)
        } else {
            let all: Vec<ChannelListResponse> = try_join_all(
                (1..first_page.pagination.total_pages)
                    .map(|i| fetch_page(&client, sentry_url, i, whoami)),
            )
            .await?;

            let result_all: Vec<Channel> = std::iter::once(first_page)
                .chain(all.into_iter())
                .flat_map(|ch| ch.channels.into_iter())
                .collect();
            Ok(result_all)
        }
    }

    async fn fetch_page(
        client: &Client,
        sentry_url: &ApiUrl,
        page: u64,
        validator: ValidatorId,
    ) -> Result<ChannelListResponse, reqwest::Error> {
        let query = ChannelListQuery {
            page,
            creator: None,
            validator: Some(validator),
        };

        let endpoint = sentry_url
            .join(&format!(
                "v5/channel/list?{}",
                serde_urlencoded::to_string(query).expect("Should not fail to serialize")
            ))
            .expect("Should not fail to create endpoint URL");

        client
            .get(endpoint)
            .send()
            .and_then(|res: Response| res.json::<ChannelListResponse>())
            .await
    }
}
pub mod campaigns {
    use chrono::Utc;
    use futures::future::try_join_all;
    use primitives::{
        sentry::campaign::{CampaignListQuery, CampaignListResponse},
        util::ApiUrl,
        Campaign, ValidatorId,
    };
    use reqwest::Client;

    /// Fetches all `Campaign`s from `sentry` by going through all pages and collecting the `Campaign`s into a single `Vec`
    pub async fn all_campaigns(
        client: Client,
        sentry_url: &ApiUrl,
        whoami: ValidatorId,
    ) -> Result<Vec<Campaign>, reqwest::Error> {
        let first_page = fetch_page(&client, sentry_url, 0, whoami).await?;

        if first_page.pagination.total_pages < 2 {
            Ok(first_page.campaigns)
        } else {
            let all = try_join_all(
                (1..first_page.pagination.total_pages)
                    .map(|i| fetch_page(&client, sentry_url, i, whoami)),
            )
            .await?;

            let result_all = std::iter::once(first_page)
                .chain(all.into_iter())
                .flat_map(|response| response.campaigns.into_iter())
                .collect();
            Ok(result_all)
        }
    }

    async fn fetch_page(
        client: &Client,
        sentry_url: &ApiUrl,
        page: u64,
        validator: ValidatorId,
    ) -> Result<CampaignListResponse, reqwest::Error> {
        let query = CampaignListQuery {
            page,
            active_to_ge: Utc::now(),
            creator: None,
            validator: Some(validator),
        };

        let endpoint = sentry_url
            .join(&format!(
                "v5/campaign/list?{}",
                serde_urlencoded::to_string(query).expect("Should not fail to serialize")
            ))
            .expect("Should not fail to create endpoint URL");

        client.get(endpoint).send().await?.json().await
    }
}<|MERGE_RESOLUTION|>--- conflicted
+++ resolved
@@ -8,10 +8,6 @@
 use primitives::{
     adapter::Adapter,
     balances::{CheckedState, UncheckedState},
-<<<<<<< HEAD
-=======
-    channel::Channel,
->>>>>>> 9694de8e
     sentry::{
         AccountingResponse, EventAggregateResponse, LastApprovedResponse, SuccessResponse,
         ValidatorMessageResponse,
