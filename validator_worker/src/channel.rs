use crate::{
    error::{Error, TickError},
    follower, leader,
    sentry_interface::{campaigns::all_campaigns, Validator, Validators},
    SentryApi,
};
<<<<<<< HEAD
use primitives::{adapter::Adapter, channel_v5::Channel, config::Config, util::ApiUrl, ChannelId};
use slog::{info, Logger};
use std::{
    collections::{hash_map::Entry, HashSet},
    time::Duration,
};
use tokio::time::timeout;
=======
use primitives::{adapter::Adapter, channel::Channel, config::Config, util::ApiUrl, ChannelId};
use slog::Logger;
use std::collections::{hash_map::Entry, HashSet};
>>>>>>> 9694de8e

pub async fn channel_tick<A: Adapter + 'static>(
    sentry: &SentryApi<A>,
    config: &Config,
    channel: Channel,
) -> Result<(ChannelId, Box<dyn std::fmt::Debug>), Error> {
    let logger = sentry.logger.clone();

    let adapter = &sentry.adapter;
    let tick = channel
        .find_validator(adapter.whoami())
        .ok_or(Error::ChannelNotIntendedForUs)?;

    // 1. `GET /channel/:id/spender/all`
    let all_spenders = sentry.get_all_spenders(channel.id()).await?;

    // 2. `GET /channel/:id/accounting`
    // Validation #1:
    // sum(Accounting.spenders) == sum(Accounting.earners)
    let accounting = sentry.get_accounting(channel.id()).await?;

    // Validation #2:
    // spender.total_deposit >= accounting.balances.spenders[spender.address]
    if !all_spenders.iter().all(|(address, spender)| {
        spender.total_deposited
            >= accounting
                .balances
                .spenders
                .get(address)
                .cloned()
                .unwrap_or_default()
    }) {
        return Err(Error::Validation);
    }

    let token = config
        .token_address_whitelist
        .get(&channel.token)
        .ok_or(Error::ChannelTokenNotWhitelisted)?;

    let duration = Duration::from_millis(config.channel_tick_timeout as u64);

    match tick {
        primitives::Validator::Leader(_v) => match timeout(
            duration,
            leader::tick(sentry, channel, accounting.balances, token),
        )
        .await
        {
            Err(timeout_e) => Err(Error::LeaderTick(
                channel.id(),
                TickError::TimedOut(timeout_e),
            )),
            Ok(Err(tick_e)) => Err(Error::LeaderTick(
                channel.id(),
                TickError::Tick(Box::new(tick_e)),
            )),
            Ok(Ok(tick_status)) => {
                info!(&logger, "Leader tick"; "status" => ?tick_status);
                Ok((channel.id(), Box::new(tick_status)))
            }
        },
        primitives::Validator::Follower(_v) => {
            let follower_fut =
                follower::tick(sentry, channel, all_spenders, accounting.balances, token);
            match timeout(duration, follower_fut).await {
                Err(timeout_e) => Err(Error::FollowerTick(
                    channel.id(),
                    TickError::TimedOut(timeout_e),
                )),
                Ok(Err(tick_e)) => Err(Error::FollowerTick(
                    channel.id(),
                    TickError::Tick(Box::new(tick_e)),
                )),
                Ok(Ok(tick_status)) => {
                    info!(&logger, "Follower tick"; "status" => ?tick_status);
                    Ok((channel.id(), Box::new(tick_status)))
                }
            }
        }
    }
}

/// Fetches all `Campaign`s from Sentry and builds the `Channel`s to be processed
/// along side all the `Validator`s' url & auth token
pub async fn collect_channels<A: Adapter + 'static>(
    adapter: &A,
    sentry_url: &ApiUrl,
    config: &Config,
    _logger: &Logger,
) -> Result<(HashSet<Channel>, Validators), reqwest::Error> {
    let whoami = adapter.whoami();

    let all_campaigns_timeout = Duration::from_millis(config.all_campaigns_timeout as u64);
    let client = reqwest::Client::builder()
        .timeout(all_campaigns_timeout)
        .build()?;
    let campaigns = all_campaigns(client, sentry_url, whoami).await?;
    let channels = campaigns
        .iter()
        .map(|campaign| campaign.channel)
        .collect::<HashSet<_>>();

    let validators = campaigns
        .into_iter()
        .fold(Validators::new(), |mut acc, campaign| {
            for validator_desc in campaign.validators.iter() {
                // if Validator is already there, we can just skip it
                // remember, the campaigns are ordered by `created DESC`
                // so we will always get the latest Validator url first
                match acc.entry(validator_desc.id) {
                    Entry::Occupied(_) => continue,
                    Entry::Vacant(entry) => {
                        // try to parse the url of the Validator Desc
                        let validator_url = validator_desc.url.parse::<ApiUrl>();
                        // and also try to find the Auth token in the config

                        // if there was an error with any of the operations, skip this `ValidatorDesc`
                        let auth_token = adapter.get_auth(&validator_desc.id);

                        // only if `ApiUrl` parsing is `Ok` & Auth Token is found in the `Adapter`
                        if let (Ok(url), Ok(auth_token)) = (validator_url, auth_token) {
                            // add an entry for propagation
                            entry.insert(Validator {
                                url,
                                token: auth_token,
                            });
                        }
                        // otherwise it will try to do the same things on the next encounter of this `ValidatorId`
                    }
                }
            }

            acc
        });

    Ok((channels, validators))
}<|MERGE_RESOLUTION|>--- conflicted
+++ resolved
@@ -4,19 +4,13 @@
     sentry_interface::{campaigns::all_campaigns, Validator, Validators},
     SentryApi,
 };
-<<<<<<< HEAD
-use primitives::{adapter::Adapter, channel_v5::Channel, config::Config, util::ApiUrl, ChannelId};
+use primitives::{adapter::Adapter, Channel, config::Config, util::ApiUrl, ChannelId};
 use slog::{info, Logger};
 use std::{
     collections::{hash_map::Entry, HashSet},
     time::Duration,
 };
 use tokio::time::timeout;
-=======
-use primitives::{adapter::Adapter, channel::Channel, config::Config, util::ApiUrl, ChannelId};
-use slog::Logger;
-use std::collections::{hash_map::Entry, HashSet};
->>>>>>> 9694de8e
 
 pub async fn channel_tick<A: Adapter + 'static>(
     sentry: &SentryApi<A>,
