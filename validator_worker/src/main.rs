#![deny(rust_2018_idioms)]
#![deny(clippy::all)]

use clap::{App, Arg};

use adapter::{AdapterTypes, DummyAdapter, EthereumAdapter};
use primitives::adapter::{Adapter, AdapterOptions, KeystoreOptions};
use primitives::config::{configuration, Config};
use primitives::util::tests::prep_db::{AUTH, IDS};

fn main() {
    let cli = App::new("Validator worker")
        .version("0.1")
        .arg(
            Arg::with_name("config")
                .help("the config file for the validator worker")
                .takes_value(true),
        )
        .arg(
            Arg::with_name("adapter")
                .short("a")
                .help("the adapter for authentication and signing")
                .required(true)
                .default_value("ethereum")
                .possible_values(&["ethereum", "dummy"])
                .takes_value(true),
        )
        .arg(
            Arg::with_name("keystoreFile")
                .short("k")
                .help("path to the JSON Ethereum Keystore file")
                .takes_value(true),
        )
        .arg(
            Arg::with_name("dummyIdentity")
                .short("i")
                .help("the identity to use with the dummy adapter")
                .takes_value(true),
        )
        .arg(
            Arg::with_name("sentryUrl")
                .short("u")
                .help("the URL to the sentry used for listing channels")
                .default_value("http://127.0.0.1:8005")
                .required(true)
                .takes_value(true),
        )
        .arg(
            Arg::with_name("singleTick")
                .short("s")
                .help("Runs the validator in single-tick mode and exits"),
        )
        .get_matches();

    let environment = std::env::var("ENV").unwrap_or_else(|_| "development".into());
    let config_file = cli.value_of("config");
    let config = configuration(&environment, config_file).unwrap();
    let sentry_url = cli.value_of("sentryUrl").unwrap();
    let is_single_tick = cli.is_present("singleTick");

    let adapter = match cli.value_of("adapter").unwrap() {
        "ethereum" => {
            let keystore_file = cli
                .value_of("keystoreFile")
                .expect("unable to get keystore file");
            let keystore_pwd = std::env::var("KEYSTORE_PWD").expect("unable to get keystore pwd");
            let keystore_options = KeystoreOptions {
                keystore_file: keystore_file.to_string(),
                keystore_pwd,
            };
            let options = AdapterOptions::EthereumAdapter(keystore_options);
            AdapterTypes::EthereumAdapter(Box::new(
                EthereumAdapter::init(options, &config).expect("failed to init adapter"),
            ))
        }
        "dummy" => {
            let dummy_identity = cli.value_of("dummyIdentity").unwrap();
<<<<<<< HEAD
            let options = AdapterOptions {
                dummy_identity: Some(dummy_identity.to_string()),
                // @TODO: this should be prefilled using fixtures
                dummy_auth: None,
                dummy_auth_tokens: None,
                keystore_file: None,
                keystore_pwd: None,
=======
            let options = AdapterOptions::DummAdapter {
                dummy_identity: dummy_identity.to_string(),
                dummy_auth: IDS.clone(),
                dummy_auth_tokens: AUTH.clone(),
>>>>>>> a0fd956d
            };
            AdapterTypes::DummyAdapter(Box::new(
                DummyAdapter::init(options, &config).expect("failed to init adapter"),
            ))
        }
        // @TODO exit gracefully
        _ => panic!("We don't have any other adapters implemented yet!"),
    };

    match adapter {
        AdapterTypes::EthereumAdapter(ethadapter) => {
            run(is_single_tick, &sentry_url, &config, *ethadapter)
        }
        AdapterTypes::DummyAdapter(dummyadapter) => {
            run(is_single_tick, &sentry_url, &config, *dummyadapter)
        }
    }
}

// @TODO work in separate pull request
fn run(_is_single_tick: bool, sentry: &str, config: &Config, adapter: impl Adapter + 'static) {
    let _sentry_url = sentry.to_owned();
    let _adapter = adapter.clone();
    let _config = config.clone();

    // let result = async move {
    //     let channels = await!(all_channels(&sentry_url, adapter.clone())).unwrap();
    //     println!("{:?}", channels);
    //     for channel in channels.into_iter() {
    //         let sentry = SentryApi::new(adapter.clone(), &channel, &config, true);
    //         let whoami = adapter.whoami();
    //         let index = channel.spec.validators.into_iter().position(|v| v.id == whoami);
    //         let tick = match index {
    //             Some(0) => Leader.tick(&channel),
    //             Some(1) => Follower.tick(&channel)
    //         };
    //     }
    //     Ok(())
    // };
    // @TODO hanlde errors more gracefully
    // tokio::run(result.map_err(|e: Box<dyn Error>| panic!("{}", e)).boxed().compat())
}<|MERGE_RESOLUTION|>--- conflicted
+++ resolved
@@ -75,20 +75,10 @@
         }
         "dummy" => {
             let dummy_identity = cli.value_of("dummyIdentity").unwrap();
-<<<<<<< HEAD
-            let options = AdapterOptions {
-                dummy_identity: Some(dummy_identity.to_string()),
-                // @TODO: this should be prefilled using fixtures
-                dummy_auth: None,
-                dummy_auth_tokens: None,
-                keystore_file: None,
-                keystore_pwd: None,
-=======
             let options = AdapterOptions::DummAdapter {
                 dummy_identity: dummy_identity.to_string(),
                 dummy_auth: IDS.clone(),
                 dummy_auth_tokens: AUTH.clone(),
->>>>>>> a0fd956d
             };
             AdapterTypes::DummyAdapter(Box::new(
                 DummyAdapter::init(options, &config).expect("failed to init adapter"),
