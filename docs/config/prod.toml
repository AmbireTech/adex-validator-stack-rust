creators_whitelist = []
validators_whitelist = []

[limits]
channels_find = 512
campaigns_find = 512
spendable_find = 512
msgs_find = 10
analytics_find = 5000
# 2h
ip_rate_limit = { type = 'ip', timeframe = 7200000 }

[limits.units_for_slot]
# The maximum number of campaigns a publisher can earn from
# This will limit the returned Campaigns to the set number
max_campaigns_earning_from = 25
# 0.01 (UnifiedNum) per 1000 impressions
# 1_000 * (per) 1_000 / 10^8 = 0.01
global_min_impression_price = '1000000'

[sentry]
# in milliseconds
analytics_maxtime = 15000
# Galya (for analytics)
admins = ['0x5d6A3F1AD7b124ecDFDf4841D9bB246eD5fBF04c']

[sentry.platform]
# This should be changed for tests and use the wiremock url
url = "https://platform.adex.network"
# 20 minutes in milliseconds
keep_alive_interval = 1200000

[worker]
# Maximum number of channels to return per request
max_channels = 512
wait_time = 40000
heartbeat_time = 60000
health_threshold_promilles = 970
health_unsignable_promilles = 770

<<<<<<< HEAD
# 0.00001 (UnifiedNum) per 1 impression
# 1_000 / 10^8 = 0.00001
global_min_impression_price = '1000'
=======
[worker.timeouts]
propagation = 3000
fetch = 10000
all_campaigns = 10000
channel_tick = 10000
>>>>>>> 305af672

[chain."Ethereum Mainnet"]
chain_id = 1
rpc = 'https://mainnet.infura.io/v3/' # todo
outpace = '0x0000000000000000000000000000000000000000' # todo

    [chain."Ethereum Mainnet".token."DAI"]
    address = '0x6b175474e89094c44da98b954eedeac495271d0f' # checked
    precision = 18
    # 1 * 10^18 = 1.0000 TOKEN
    min_campaign_budget = '1000000000000000000' # todo
    # multiplier = 10^12 - 10^18 (token precision) = 10^-6
    # 1 * 10^-6 = 0.000_001
    min_validator_fee = '1000000000000' # todo

    [chain."Ethereum Mainnet".token."SAI"]
    address = '0x89d24A6b4CcB1B6fAA2625fE562bDD9a23260359' # checked
    precision = 18
    # multiplier = 10^8 - 10^18 (token precision) = 10^-10
    # 1 * 10^-10 = 0.0_000_000_001
    min_campaign_budget = '100000000' # todo
    # multiplier = 10^8 - 10^18 (token precision) = 10^-10
    # 1 * 10^-10 = 0.0_000_000_001
    min_validator_fee = '100000000' # todo

    [chain."Ethereum Mainnet".token."USDT"]
    address = '0xdac17f958d2ee523a2206206994597c13d831ec7' # checked
    precision = 6
    # 1 * 10^6 = 1.0000 TOKEN
    min_campaign_budget = '1000000' # todo
    # 1 * 10^-6 = 0.000_001
    min_validator_fee = '1' # todo

    [chain."Ethereum Mainnet".token."USDC"]
    # Polygon: https://polygonscan.com/token/0x2791bca1f2de4661ed88a30c99a7a9449aa84174
    address = '0xa0b86991c6218b36c1d19d4a2e9eb0ce3606eb48' # checked
    precision = 6
    # 1 * 10^6 = 1.0000 TOKEN
    min_campaign_budget = '1000000' # todo
    # 1 * (10^3 - 10^6) = 0.001
    min_validator_fee = '1000' # todo


[chain."Polygon Mainnet"]
chain_id = 137
rpc = 'https://rpc-mainnet.maticvigil.com/' # todo
outpace = '0x0000000000000000000000000000000000000000' # todo

    [chain."Polygon Mainnet".token."DAI"]
    # https://polygonscan.com/token/0x8f3Cf7ad23Cd3CaDbD9735AFf958023239c6A063
    address = '0x8f3Cf7ad23Cd3CaDbD9735AFf958023239c6A063' # checked
    precision = 18
    # 1 * 10^18 = 1.0000 TOKEN
    min_campaign_budget = '1000000000000000000' # todo
    # multiplier = 10^12 - 10^18 (token precision) = 10^-6
    # 1 * 10^-6 = 0.000_001
    min_validator_fee = '1000000000000' # todo

    [chain."Polygon Mainnet".token."USDT"]
    # https://polygonscan.com/token/0xc2132d05d31c914a87c6611c10748aeb04b58e8f
    address = '0xc2132d05d31c914a87c6611c10748aeb04b58e8f' # checked
    precision = 6
    # 1 * 10^6 = 1.0000 TOKEN
    min_campaign_budget = '1000000' # todo
    # 1 * 10^-6 = 0.000_001
    min_validator_fee = '1' # todo

    [chain."Polygon Mainnet".token."USDC"]
    # https://polygonscan.com/token/0x2791bca1f2de4661ed88a30c99a7a9449aa84174
    address = '0x2791bca1f2de4661ed88a30c99a7a9449aa84174' # checked
    precision = 6
    # 1 * 10^6 = 1.0000 TOKEN
    min_campaign_budget = '1000000' # todo
    # 1 * (10^3 - 10^6) = 0.001
    min_validator_fee = '1000' # todo
<|MERGE_RESOLUTION|>--- conflicted
+++ resolved
@@ -14,9 +14,10 @@
 # The maximum number of campaigns a publisher can earn from
 # This will limit the returned Campaigns to the set number
 max_campaigns_earning_from = 25
-# 0.01 (UnifiedNum) per 1000 impressions
-# 1_000 * (per) 1_000 / 10^8 = 0.01
-global_min_impression_price = '1000000'
+
+# 0.00001 (UnifiedNum) per 1 impression
+# 1_000 / 10^8 = 0.00001
+global_min_impression_price = '1000'
 
 [sentry]
 # in milliseconds
@@ -38,17 +39,11 @@
 health_threshold_promilles = 970
 health_unsignable_promilles = 770
 
-<<<<<<< HEAD
-# 0.00001 (UnifiedNum) per 1 impression
-# 1_000 / 10^8 = 0.00001
-global_min_impression_price = '1000'
-=======
 [worker.timeouts]
 propagation = 3000
 fetch = 10000
 all_campaigns = 10000
 channel_tick = 10000
->>>>>>> 305af672
 
 [chain."Ethereum Mainnet"]
 chain_id = 1
