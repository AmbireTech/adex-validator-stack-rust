--- conflicted
+++ resolved
@@ -28,7 +28,6 @@
 # Leader - 0x80690751969B234697e9059e04ed72195c3507fa
 admins = ['0x80690751969B234697e9059e04ed72195c3507fa']
 
-<<<<<<< HEAD
 [platform]
 # This should be changed for tests and use the wiremock url
 url = "https://platform.adex.network"
@@ -44,18 +43,7 @@
 # 1_000 * (per) 1_000 / 10^8 = 0.01
 global_min_impression_price = '1000000'
 
-# Ethereum mainnet tokens
-# [chain."Ganache #1"]
-# # Ethereum Mainnet for testing
-# chain_id = 1
-# rpc = 'http://localhost:8546'
-# # Ganache Snapshot address
-# outpace = '0x0000000000000000000000000000000000000000'
-# # Ganache Snapshot address
-# sweeper = '0x0000000000000000000000000000000000000000'
-=======
 [chain."Ganache #1"]
-# Ganache default chain id for testing
 chain_id = 1
 rpc = 'http://localhost:8545'
 # Ganache Snapshot address
@@ -72,11 +60,9 @@
     # multiplier = 10^12 - 10^18 (token precision) = 10^-6
     # min_validator_fee = 1 * 10^-6 = 0.000_001
     min_validator_fee = '1000000000000'
->>>>>>> b56c9ba5
 
 
 [chain."Ganache #1337"]
-# Ganache default chain id for testing
 chain_id = 1337
 rpc = 'http://localhost:1337'
 # Ganache Snapshot address
