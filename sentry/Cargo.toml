[package]
name = "sentry"
version = "0.1.0"
authors = ["Omidiora Samuel <sam@adex.network>"]
edition = "2018"

[dependencies]
# Futures
futures-preview = { version = "=0.3.0-alpha.19", features = ["compat"]}
# Primitives
primitives = {path = "../primitives"}
adapter = { version = "0.1", path = "../adapter" }
chrono = { version = "0.4", features = ["serde"] }
# CLI
clap = "2.33.0"
# Server
tokio = "0.2.0-alpha.6"
hyper = {version = "=0.13.0-alpha.4", features = ["unstable-stream"]}
regex = "1"
<<<<<<< HEAD
# Database
redis = "0.13.0"
=======
>>>>>>> c8f3fcc0
# Logger
slog = { version = "^2.2.3" , features = ["max_level_trace"] }
# Serde
serde = {version = "^1.0", features = ['derive']}
serde_json = "^1.0"
<<<<<<< HEAD
serde_urlencoded = "0.6.1"
# Other
lazy_static = "1.4.0"
=======
serde_urlencoded = "0.6.1"
>>>>>>> c8f3fcc0
<|MERGE_RESOLUTION|>--- conflicted
+++ resolved
@@ -17,20 +17,13 @@
 tokio = "0.2.0-alpha.6"
 hyper = {version = "=0.13.0-alpha.4", features = ["unstable-stream"]}
 regex = "1"
-<<<<<<< HEAD
 # Database
 redis = "0.13.0"
-=======
->>>>>>> c8f3fcc0
 # Logger
 slog = { version = "^2.2.3" , features = ["max_level_trace"] }
 # Serde
 serde = {version = "^1.0", features = ['derive']}
 serde_json = "^1.0"
-<<<<<<< HEAD
 serde_urlencoded = "0.6.1"
 # Other
-lazy_static = "1.4.0"
-=======
-serde_urlencoded = "0.6.1"
->>>>>>> c8f3fcc0
+lazy_static = "1.4.0"