--- conflicted
+++ resolved
@@ -40,16 +40,8 @@
 deadpool = "0.9"
 deadpool-postgres = "0.10"
 # Should be the same version as in `primitives` and `deadpool-postgres`!
-<<<<<<< HEAD
-tokio-postgres = { version = "0.7", features = [
-  "with-chrono-0_4",
-  "with-serde_json-1",
-] }
-postgres-types = { version = "0.2.1", features = [
-=======
 tokio-postgres = { version = "0.7", features = ["with-chrono-0_4", "with-serde_json-1"] }
 postgres-types = { version = "0.2", features = [
->>>>>>> fb34b484
   "derive",
   "with-chrono-0_4",
   "with-serde_json-1",
