--- conflicted
+++ resolved
@@ -28,17 +28,14 @@
 clap = { version = "3", features = ["cargo"] }
 # Server
 tokio = { version = "1", features = ["macros", "time", "rt-multi-thread"] }
-<<<<<<< HEAD
-hyper = { version = "0.14", features = ["stream", "runtime", "http1", "http2", "server"] }
-simple-hyper-server-tls = { version = "0.3", features = ["tls-rustls"] }
-=======
 hyper = { version = "0.14", features = [
   "stream",
   "runtime",
   "http1",
+  "http2",
   "server",
 ] }
->>>>>>> c818ff2c
+simple-hyper-server-tls = { version = "0.3", features = ["tls-rustls"] }
 regex = "1"
 # Database
 redis = { version = "0.21", features = ["aio", "tokio-comp"] }
