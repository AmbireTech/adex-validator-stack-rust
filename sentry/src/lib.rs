--- conflicted
+++ resolved
@@ -13,16 +13,11 @@
     Chain, Middleware,
 };
 use once_cell::sync::Lazy;
-<<<<<<< HEAD
 use primitives::{
-    adapter::Adapter,
     analytics::{query::AllowedKey, AuthenticateAs},
     sentry::ValidationErrorResponse,
     Config, ValidatorId,
 };
-=======
-use primitives::{sentry::ValidationErrorResponse, Config, ValidatorId};
->>>>>>> f0f08d4b
 use redis::aio::MultiplexedConnection;
 use regex::Regex;
 use slog::Logger;
