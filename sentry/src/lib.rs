--- conflicted
+++ resolved
@@ -16,16 +16,6 @@
 use primitives::{adapter::Adapter, sentry::ValidationErrorResponse, Config, ValidatorId};
 use redis::aio::MultiplexedConnection;
 use regex::Regex;
-<<<<<<< HEAD
-use routes::analytics::{advanced_analytics, advertiser_analytics, analytics, publisher_analytics};
-use routes::campaign::{campaign_list, create_campaign, update_campaign};
-use routes::cfg::config;
-use routes::channel::{
-    channel_list, channel_validate, create_channel, create_validator_messages,
-    get_all_spender_limits, get_spender_limits, last_approved,
-};
-=======
->>>>>>> 20e123e5
 use slog::Logger;
 use std::collections::HashMap;
 use {
@@ -150,40 +140,6 @@
         let mut response = match (req.uri().path(), req.method()) {
             ("/cfg", &Method::GET) => config(req, self).await,
             ("/channel/list", &Method::GET) => channel_list(req, self).await,
-<<<<<<< HEAD
-            ("/channel/validate", &Method::POST) => channel_validate(req, self).await,
-            ("/analytics", &Method::GET) => analytics(req, self).await,
-            ("/analytics/advanced", &Method::GET) => {
-                let req = match AuthRequired.call(req, self).await {
-                    Ok(req) => req,
-                    Err(error) => {
-                        return map_response_error(error);
-                    }
-                };
-
-                advanced_analytics(req, self).await
-            }
-            ("/analytics/for-advertiser", &Method::GET) => {
-                let req = match AuthRequired.call(req, self).await {
-                    Ok(req) => req,
-                    Err(error) => {
-                        return map_response_error(error);
-                    }
-                };
-                advertiser_analytics(req, self).await
-            }
-            ("/analytics/for-publisher", &Method::GET) => {
-                let req = match AuthRequired.call(req, self).await {
-                    Ok(req) => req,
-                    Err(error) => {
-                        return map_response_error(error);
-                    }
-                };
-
-                publisher_analytics(req, self).await
-            }
-=======
->>>>>>> 20e123e5
             // For creating campaigns
             ("/v5/campaign", &Method::POST) => {
                 let req = match AuthRequired.call(req, self).await {
