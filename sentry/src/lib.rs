#![deny(clippy::all)]
#![deny(rust_2018_idioms)]

use crate::db::DbPool;
use crate::routes::campaign;
use crate::routes::channel::channel_status;
use crate::routes::event_aggregate::list_channel_event_aggregates;
use crate::routes::validator_message::{extract_params, list_validator_messages};
use chrono::Utc;
use db::CampaignRemaining;
use hyper::{Body, Method, Request, Response, StatusCode};
use lazy_static::lazy_static;
use middleware::{
    auth::{AuthRequired, Authenticate},
    channel::{ChannelLoad, GetChannelId},
    cors::{cors, Cors},
};
use middleware::{campaign::CampaignLoad, Chain, Middleware};
use once_cell::sync::Lazy;
use primitives::adapter::Adapter;
use primitives::sentry::ValidationErrorResponse;
use primitives::{Config, ValidatorId};
use redis::aio::MultiplexedConnection;
use regex::Regex;
use routes::analytics::{advanced_analytics, advertiser_analytics, analytics, publisher_analytics};
use routes::campaign::{create_campaign, update_campaign};
use routes::cfg::config;
use routes::channel::{
    channel_list, channel_validate, create_channel, create_validator_messages, last_approved,
};
use slog::Logger;
use std::collections::HashMap;

pub mod middleware;
pub mod routes {
    pub mod analytics;
    pub mod campaign;
    pub mod cfg;
    pub mod channel;
    pub mod event_aggregate;
    pub mod validator_message;
}

pub mod access;
pub mod analytics_recorder;
pub mod db;
// TODO AIP#61: remove the even aggregator once we've taken out the logic for AIP#61
// pub mod event_aggregator;
// TODO AIP#61: Remove even reducer or alter depending on our needs
// pub mod event_reducer;
pub mod payout;
pub mod spender;

lazy_static! {
    static ref CHANNEL_GET_BY_ID: Regex =
        Regex::new(r"^/channel/0x([a-zA-Z0-9]{64})/?$").expect("The regex should be valid");
    static ref LAST_APPROVED_BY_CHANNEL_ID: Regex = Regex::new(r"^/channel/0x([a-zA-Z0-9]{64})/last-approved/?$").expect("The regex should be valid");
    static ref CHANNEL_STATUS_BY_CHANNEL_ID: Regex = Regex::new(r"^/channel/0x([a-zA-Z0-9]{64})/status/?$").expect("The regex should be valid");
    // Only the initial Regex to be matched.
    static ref CHANNEL_VALIDATOR_MESSAGES: Regex = Regex::new(r"^/channel/0x([a-zA-Z0-9]{64})/validator-messages(/.*)?$").expect("The regex should be valid");
    static ref CHANNEL_EVENTS_AGGREGATES: Regex = Regex::new(r"^/channel/0x([a-zA-Z0-9]{64})/events-aggregates/?$").expect("The regex should be valid");
    static ref ANALYTICS_BY_CHANNEL_ID: Regex = Regex::new(r"^/analytics/0x([a-zA-Z0-9]{64})/?$").expect("The regex should be valid");
    static ref ADVERTISER_ANALYTICS_BY_CHANNEL_ID: Regex = Regex::new(r"^/analytics/for-advertiser/0x([a-zA-Z0-9]{64})/?$").expect("The regex should be valid");
    static ref PUBLISHER_ANALYTICS_BY_CHANNEL_ID: Regex = Regex::new(r"^/analytics/for-publisher/0x([a-zA-Z0-9]{64})/?$").expect("The regex should be valid");
    static ref CREATE_EVENTS_BY_CHANNEL_ID: Regex = Regex::new(r"^/channel/0x([a-zA-Z0-9]{64})/events/?$").expect("The regex should be valid");
}

static INSERT_EVENTS_BY_CAMPAIGN_ID: Lazy<Regex> = Lazy::new(|| {
    Regex::new(r"^/v5/campaign/0x([a-zA-Z0-9]{32})/events/?$").expect("The regex should be valid")
});
static CLOSE_CAMPAIGN_BY_CAMPAIGN_ID: Lazy<Regex> = Lazy::new(|| {
    Regex::new(r"^/v5/campaign/0x([a-zA-Z0-9]{32})/close/?$").expect("The regex should be valid")
<<<<<<< HEAD
=======
});
static CAMPAIGN_UPDATE_BY_ID: Lazy<Regex> = Lazy::new(|| {
    Regex::new(r"^/v5/campaign/0x([a-zA-Z0-9]{32})/?$").expect("The regex should be valid")
>>>>>>> c6c63bc2
});

#[derive(Debug, Clone)]
pub struct RouteParams(pub Vec<String>);

impl RouteParams {
    pub fn get(&self, index: usize) -> Option<String> {
        self.0.get(index).map(ToOwned::to_owned)
    }

    pub fn index(&self, i: usize) -> String {
        self.0[i].clone()
    }
}

#[derive(Clone)]
pub struct Application<A: Adapter> {
    pub adapter: A,
    pub config: Config,
    pub logger: Logger,
    pub redis: MultiplexedConnection,
    pub pool: DbPool,
    pub campaign_remaining: CampaignRemaining,
}

impl<A: Adapter + 'static> Application<A> {
    pub fn new(
        adapter: A,
        config: Config,
        logger: Logger,
        redis: MultiplexedConnection,
        pool: DbPool,
        campaign_remaining: CampaignRemaining
    ) -> Self {
        Self {
            adapter,
            logger,
            redis,
            pool,
<<<<<<< HEAD
            config,
=======
            campaign_remaining,
>>>>>>> c6c63bc2
        }
    }

    pub async fn handle_routing(&self, req: Request<Body>) -> Response<Body> {
        let headers = match cors(&req) {
            Some(Cors::Simple(headers)) => headers,
            // if we have a Preflight, just return the response directly
            Some(Cors::Preflight(response)) => return response,
            None => Default::default(),
        };

        let req = match Authenticate.call(req, &self).await {
            Ok(req) => req,
            Err(error) => return map_response_error(error),
        };

        let mut response = match (req.uri().path(), req.method()) {
            ("/cfg", &Method::GET) => config(req, &self).await,
            ("/channel", &Method::POST) => create_channel(req, &self).await,
            ("/channel/list", &Method::GET) => channel_list(req, &self).await,
            ("/channel/validate", &Method::POST) => channel_validate(req, &self).await,

            ("/analytics", &Method::GET) => analytics(req, &self).await,
            ("/analytics/advanced", &Method::GET) => {
                let req = match AuthRequired.call(req, &self).await {
                    Ok(req) => req,
                    Err(error) => {
                        return map_response_error(error);
                    }
                };

                advanced_analytics(req, &self).await
            }
            ("/analytics/for-advertiser", &Method::GET) => {
                let req = match AuthRequired.call(req, &self).await {
                    Ok(req) => req,
                    Err(error) => {
                        return map_response_error(error);
                    }
                };
                advertiser_analytics(req, &self).await
            }
            ("/analytics/for-publisher", &Method::GET) => {
                let req = match AuthRequired.call(req, &self).await {
                    Ok(req) => req,
                    Err(error) => {
                        return map_response_error(error);
                    }
                };

                publisher_analytics(req, &self).await
            }
            // For creating campaigns
            ("/v5/campaign", &Method::POST) => {
                let req = match AuthRequired.call(req, &self).await {
                    Ok(req) => req,
                    Err(error) => {
                        return map_response_error(error);
                    }
                };

                create_campaign(req, &self).await
            }
            (route, _) if route.starts_with("/analytics") => analytics_router(req, &self).await,
            // This is important because it prevents us from doing
            // expensive regex matching for routes without /channel
            (path, _) if path.starts_with("/channel") => channels_router(req, &self).await,
            (path, _) if path.starts_with("/v5/campaign") => campaigns_router(req, &self).await,
            _ => Err(ResponseError::NotFound),
        }
        .unwrap_or_else(map_response_error);

        // extend the headers with the initial headers we have from CORS (if there are some)
        response.headers_mut().extend(headers);
        response
    }
}

async fn campaigns_router<A: Adapter + 'static>(
    mut req: Request<Body>,
    app: &Application<A>,
) -> Result<Response<Body>, ResponseError> {
    let (path, method) = (req.uri().path(), req.method());

    if let (Some(_caps), &Method::POST) = (CAMPAIGN_UPDATE_BY_ID.captures(&path), method) {
        let req = CampaignLoad.call(req, app).await?;

        update_campaign::handle_route(req, app).await
    } else if let (Some(caps), &Method::POST) =
        (INSERT_EVENTS_BY_CAMPAIGN_ID.captures(&path), method)
    {
        let param = RouteParams(vec![caps
            .get(1)
            .map_or("".to_string(), |m| m.as_str().to_string())]);
        req.extensions_mut().insert(param);

        let req = CampaignLoad.call(req, app).await?;

        campaign::insert_events::handle_route(req, app).await
    } else if let (Some(_caps), &Method::POST) =
        (CLOSE_CAMPAIGN_BY_CAMPAIGN_ID.captures(&path), method)
    {
        // TODO AIP#61: Close campaign:
        // - only by creator
        // - sets redis remaining = 0 (`newBudget = totalSpent`, i.e. `newBudget = oldBudget - remaining`)

        // let (is_creator, auth_uid) = match auth {
        // Some(auth) => (auth.uid == channel.creator, auth.uid.to_string()),
        // None => (false, Default::default()),
        // };
        // Closing a campaign is allowed only by the creator
        // if has_close_event && is_creator {
        //     return Ok(());
        // }

        Err(ResponseError::NotFound)
    } else {
        Err(ResponseError::NotFound)
    }
}

async fn analytics_router<A: Adapter + 'static>(
    mut req: Request<Body>,
    app: &Application<A>,
) -> Result<Response<Body>, ResponseError> {
    let (route, method) = (req.uri().path(), req.method());

    // TODO AIP#61: Add routes for:
    // - POST /channel/:id/pay
    // #[serde(rename_all = "camelCase")]
    // Pay { payout: BalancesMap },
    //
    // - GET /channel/:id/spender/:addr
    // - GET /channel/:id/spender/all
    // - POST /channel/:id/spender/:addr
    // - GET /channel/:id/get-leaf
    match *method {
        Method::GET => {
            if let Some(caps) = ANALYTICS_BY_CHANNEL_ID.captures(route) {
                let param = RouteParams(vec![caps
                    .get(1)
                    .map_or("".to_string(), |m| m.as_str().to_string())]);
                req.extensions_mut().insert(param);

                // apply middlewares
                req = Chain::new()
                    .chain(ChannelLoad)
                    .chain(GetChannelId)
                    .apply(req, app)
                    .await?;

                analytics(req, app).await
            } else if let Some(caps) = ADVERTISER_ANALYTICS_BY_CHANNEL_ID.captures(route) {
                let param = RouteParams(vec![caps
                    .get(1)
                    .map_or("".to_string(), |m| m.as_str().to_string())]);
                req.extensions_mut().insert(param);

                // apply middlewares
                req = Chain::new()
                    .chain(AuthRequired)
                    .chain(GetChannelId)
                    .apply(req, app)
                    .await?;

                advertiser_analytics(req, app).await
            } else if let Some(caps) = PUBLISHER_ANALYTICS_BY_CHANNEL_ID.captures(route) {
                let param = RouteParams(vec![caps
                    .get(1)
                    .map_or("".to_string(), |m| m.as_str().to_string())]);
                req.extensions_mut().insert(param);

                // apply middlewares
                req = Chain::new()
                    .chain(AuthRequired)
                    .chain(GetChannelId)
                    .apply(req, app)
                    .await?;

                publisher_analytics(req, app).await
            } else {
                Err(ResponseError::NotFound)
            }
        }
        _ => Err(ResponseError::NotFound),
    }
}

async fn channels_router<A: Adapter + 'static>(
    mut req: Request<Body>,
    app: &Application<A>,
) -> Result<Response<Body>, ResponseError> {
    let (path, method) = (req.uri().path().to_owned(), req.method());

    // regex matching for routes with params
    /* if let (Some(caps), &Method::POST) = (CREATE_EVENTS_BY_CHANNEL_ID.captures(&path), method) {
        let param = RouteParams(vec![caps
            .get(1)
            .map_or("".to_string(), |m| m.as_str().to_string())]);

        req.extensions_mut().insert(param);

        insert_events(req, app).await
    } else */
    if let (Some(caps), &Method::GET) = (LAST_APPROVED_BY_CHANNEL_ID.captures(&path), method) {
        let param = RouteParams(vec![caps
            .get(1)
            .map_or("".to_string(), |m| m.as_str().to_string())]);
        req.extensions_mut().insert(param);

        last_approved(req, app).await
    } else if let (Some(caps), &Method::GET) =
        (CHANNEL_STATUS_BY_CHANNEL_ID.captures(&path), method)
    {
        let param = RouteParams(vec![caps
            .get(1)
            .map_or("".to_string(), |m| m.as_str().to_string())]);
        req.extensions_mut().insert(param);

        req = ChannelLoad.call(req, app).await?;
        channel_status(req, app).await
    } else if let (Some(caps), &Method::GET) = (CHANNEL_VALIDATOR_MESSAGES.captures(&path), method)
    {
        let param = RouteParams(vec![caps
            .get(1)
            .map_or("".to_string(), |m| m.as_str().to_string())]);

        req.extensions_mut().insert(param);

        req = ChannelLoad.call(req, app).await?;

        // @TODO: Move this to a middleware?!
        let extract_params = match extract_params(caps.get(2).map_or("", |m| m.as_str())) {
            Ok(params) => params,
            Err(error) => {
                return Err(error.into());
            }
        };

        list_validator_messages(req, &app, &extract_params.0, &extract_params.1).await
    } else if let (Some(caps), &Method::POST) = (CHANNEL_VALIDATOR_MESSAGES.captures(&path), method)
    {
        let param = RouteParams(vec![caps
            .get(1)
            .map_or("".to_string(), |m| m.as_str().to_string())]);

        req.extensions_mut().insert(param);

        let req = Chain::new()
            .chain(AuthRequired)
            .chain(ChannelLoad)
            .apply(req, app)
            .await?;

        create_validator_messages(req, &app).await
    } else if let (Some(caps), &Method::GET) = (CHANNEL_EVENTS_AGGREGATES.captures(&path), method) {
        req = AuthRequired.call(req, app).await?;

        let param = RouteParams(vec![
            caps.get(1)
                .map_or("".to_string(), |m| m.as_str().to_string()),
            caps.get(2)
                .map_or("".to_string(), |m| m.as_str().trim_matches('/').to_string()),
        ]);
        req.extensions_mut().insert(param);

        req = ChannelLoad.call(req, app).await?;

        list_channel_event_aggregates(req, app).await
    } else {
        Err(ResponseError::NotFound)
    }
}

#[derive(Debug, PartialEq, Eq)]
pub enum ResponseError {
    NotFound,
    BadRequest(String),
    FailedValidation(String),
    Unauthorized,
    Forbidden(String),
    Conflict(String),
    TooManyRequests(String),
}

impl<T> From<T> for ResponseError
where
    T: std::error::Error + 'static,
{
    fn from(error: T) -> Self {
        // @TODO use a error proper logger?
        println!("{:#?}", error);
        ResponseError::BadRequest("Bad Request: try again later".into())
    }
}
impl From<ResponseError> for Response<Body> {
    fn from(response_error: ResponseError) -> Self {
        map_response_error(response_error)
    }
}

pub fn map_response_error(error: ResponseError) -> Response<Body> {
    match error {
        ResponseError::NotFound => not_found(),
        ResponseError::BadRequest(e) => bad_response(e, StatusCode::BAD_REQUEST),
        ResponseError::Unauthorized => bad_response(
            "invalid authorization".to_string(),
            StatusCode::UNAUTHORIZED,
        ),
        ResponseError::Forbidden(e) => bad_response(e, StatusCode::FORBIDDEN),
        ResponseError::Conflict(e) => bad_response(e, StatusCode::CONFLICT),
        ResponseError::TooManyRequests(e) => bad_response(e, StatusCode::TOO_MANY_REQUESTS),
        ResponseError::FailedValidation(e) => bad_validation_response(e),
    }
}

pub fn not_found() -> Response<Body> {
    let mut response = Response::new(Body::from("Not found"));
    let status = response.status_mut();
    *status = StatusCode::NOT_FOUND;
    response
}

pub fn bad_response(response_body: String, status_code: StatusCode) -> Response<Body> {
    let mut error_response = HashMap::new();
    error_response.insert("message", response_body);

    let body = Body::from(serde_json::to_string(&error_response).expect("serialize err response"));

    let mut response = Response::new(body);
    response
        .headers_mut()
        .insert("Content-type", "application/json".parse().unwrap());

    *response.status_mut() = status_code;

    response
}

pub fn bad_validation_response(response_body: String) -> Response<Body> {
    let error_response = ValidationErrorResponse {
        status_code: 400,
        message: response_body.clone(),
        validation: vec![response_body],
    };

    let body = Body::from(serde_json::to_string(&error_response).expect("serialise err response"));

    let mut response = Response::new(body);
    response
        .headers_mut()
        .insert("Content-type", "application/json".parse().unwrap());

    *response.status_mut() = StatusCode::BAD_REQUEST;

    response
}

pub fn success_response(response_body: String) -> Response<Body> {
    let body = Body::from(response_body);

    let mut response = Response::new(body);
    response
        .headers_mut()
        .insert("Content-type", "application/json".parse().unwrap());

    let status = response.status_mut();
    *status = StatusCode::OK;

    response
}

pub fn epoch() -> f64 {
    Utc::now().timestamp() as f64 / 2_628_000_000.0
}

// @TODO: Make pub(crate)
#[derive(Debug, Clone)]
pub struct Session {
    pub ip: Option<String>,
    pub country: Option<String>,
    pub referrer_header: Option<String>,
    pub os: Option<String>,
}

#[derive(Debug, Clone)]
pub struct Auth {
    pub era: i64,
    pub uid: ValidatorId,
}

#[cfg(test)]
pub mod test_util {
    use adapter::DummyAdapter;
    use primitives::{
        adapter::DummyAdapterOptions,
        config::configuration,
        util::tests::{
            discard_logger,
            prep_db::{IDS},
        },
    };

    use crate::{Application, db::{CampaignRemaining, redis_pool::TESTS_POOL, tests_postgres::{setup_test_migrations, DATABASE_POOL}}};
    
    /// Uses production configuration to setup the correct Contract addresses for tokens.
    pub async fn setup_dummy_app() -> Application<DummyAdapter> {
        let config = configuration("production", None).expect("Should get Config");
        let adapter = DummyAdapter::init(
            DummyAdapterOptions {
                dummy_identity: IDS["leader"],
                dummy_auth: Default::default(),
                dummy_auth_tokens: Default::default(),
            },
            &config,
        );

        let redis = TESTS_POOL.get().await.expect("Should return Object");
        let database = DATABASE_POOL.get().await.expect("Should get a DB pool");

        setup_test_migrations(database.pool.clone())
            .await
            .expect("Migrations should succeed");

        let campaign_remaining = CampaignRemaining::new(redis.connection.clone());

        let app = Application::new(
            adapter,
            config,
            discard_logger(),
            redis.connection.clone(),
            database.pool.clone(),
            campaign_remaining
        );

        app
    }
}<|MERGE_RESOLUTION|>--- conflicted
+++ resolved
@@ -70,12 +70,9 @@
 });
 static CLOSE_CAMPAIGN_BY_CAMPAIGN_ID: Lazy<Regex> = Lazy::new(|| {
     Regex::new(r"^/v5/campaign/0x([a-zA-Z0-9]{32})/close/?$").expect("The regex should be valid")
-<<<<<<< HEAD
-=======
 });
 static CAMPAIGN_UPDATE_BY_ID: Lazy<Regex> = Lazy::new(|| {
     Regex::new(r"^/v5/campaign/0x([a-zA-Z0-9]{32})/?$").expect("The regex should be valid")
->>>>>>> c6c63bc2
 });
 
 #[derive(Debug, Clone)]
@@ -112,14 +109,11 @@
     ) -> Self {
         Self {
             adapter,
+            config,
             logger,
             redis,
             pool,
-<<<<<<< HEAD
-            config,
-=======
             campaign_remaining,
->>>>>>> c6c63bc2
         }
     }
 
