#![deny(clippy::all)]
#![deny(rust_2018_idioms)]
#![allow(deprecated)]

use chrono::Utc;
use hyper::{Body, Method, Request, Response, StatusCode};
use middleware::{
    auth::{AuthRequired, Authenticate},
    campaign::{CalledByCreator, CampaignLoad},
    channel::{ChannelLoad, GetChannelId},
    cors::{cors, Cors},
    Chain, Middleware,
};
use once_cell::sync::Lazy;
use primitives::{adapter::Adapter, sentry::ValidationErrorResponse, Config, ValidatorId};
use redis::aio::MultiplexedConnection;
use regex::Regex;
use slog::Logger;
use std::collections::HashMap;
use {
    db::{CampaignRemaining, DbPool},
    routes::{
        campaign,
        campaign::{campaign_list, create_campaign, update_campaign},
        cfg::config,
        channel::{
            channel_list, create_validator_messages, get_accounting_for_channel,
            get_all_spender_limits, get_spender_limits, last_approved,
        },
        event_aggregate::list_channel_event_aggregates,
        validator_message::{extract_params, list_validator_messages},
    },
};

pub mod analytics;
pub mod middleware;
pub mod routes {
    pub mod analytics;
    pub mod campaign;
    pub mod cfg;
    pub mod channel;
    pub mod event_aggregate;
    pub mod validator_message;
}

pub mod access;
pub mod analytics_recorder;
pub mod application;
pub mod db;
// TODO AIP#61: remove the even aggregator once we've taken out the logic for AIP#61
// pub mod event_aggregator;
// TODO AIP#61: Remove even reducer or alter depending on our needs
// pub mod event_reducer;
pub mod payout;
pub mod spender;

static LAST_APPROVED_BY_CHANNEL_ID: Lazy<Regex> = Lazy::new(|| {
    Regex::new(r"^/channel/0x([a-zA-Z0-9]{64})/last-approved/?$")
        .expect("The regex should be valid")
});
// Only the initial Regex to be matched.
static CHANNEL_VALIDATOR_MESSAGES: Lazy<Regex> = Lazy::new(|| {
    Regex::new(r"^/channel/0x([a-zA-Z0-9]{64})/validator-messages(/.*)?$")
        .expect("The regex should be valid")
});
static CHANNEL_EVENTS_AGGREGATES: Lazy<Regex> = Lazy::new(|| {
    Regex::new(r"^/channel/0x([a-zA-Z0-9]{64})/events-aggregates/?$")
        .expect("The regex should be valid")
});
static ANALYTICS_BY_CHANNEL_ID: Lazy<Regex> = Lazy::new(|| {
    Regex::new(r"^/analytics/0x([a-zA-Z0-9]{64})/?$").expect("The regex should be valid")
});
static ADVERTISER_ANALYTICS_BY_CHANNEL_ID: Lazy<Regex> = Lazy::new(|| {
    Regex::new(r"^/analytics/for-advertiser/0x([a-zA-Z0-9]{64})/?$")
        .expect("The regex should be valid")
});
static PUBLISHER_ANALYTICS_BY_CHANNEL_ID: Lazy<Regex> = Lazy::new(|| {
    Regex::new(r"^/analytics/for-publisher/0x([a-zA-Z0-9]{64})/?$")
        .expect("The regex should be valid")
});
static CHANNEL_SPENDER_LEAF_AND_TOTAL_DEPOSITED: Lazy<Regex> = Lazy::new(|| {
    Regex::new(r"^/v5/channel/0x([a-zA-Z0-9]{64})/spender/0x([a-zA-Z0-9]{40})/?$")
        .expect("This regex should be valid")
});

static INSERT_EVENTS_BY_CAMPAIGN_ID: Lazy<Regex> = Lazy::new(|| {
    Regex::new(r"^/v5/campaign/0x([a-zA-Z0-9]{32})/events/?$").expect("The regex should be valid")
});
static CLOSE_CAMPAIGN_BY_CAMPAIGN_ID: Lazy<Regex> = Lazy::new(|| {
    Regex::new(r"^/v5/campaign/0x([a-zA-Z0-9]{32})/close/?$").expect("The regex should be valid")
});
static CAMPAIGN_UPDATE_BY_ID: Lazy<Regex> = Lazy::new(|| {
    Regex::new(r"^/v5/campaign/0x([a-zA-Z0-9]{32})/?$").expect("The regex should be valid")
});
static CHANNEL_ALL_SPENDER_LIMITS: Lazy<Regex> = Lazy::new(|| {
    Regex::new(r"^/v5/channel/0x([a-zA-Z0-9]{64})/spender/all/?$")
        .expect("The regex should be valid")
});
static CHANNEL_ACCOUNTING: Lazy<Regex> = Lazy::new(|| {
    Regex::new(r"^/v5/channel/0x([a-zA-Z0-9]{64})/accounting/?$")
        .expect("The regex should be valid")
});

#[derive(Debug, Clone)]
pub struct RouteParams(pub Vec<String>);

impl RouteParams {
    pub fn get(&self, index: usize) -> Option<String> {
        self.0.get(index).map(ToOwned::to_owned)
    }

    pub fn index(&self, i: usize) -> String {
        self.0[i].clone()
    }
}

#[derive(Clone)]
pub struct Application<A: Adapter> {
    pub adapter: A,
    pub config: Config,
    pub logger: Logger,
    pub redis: MultiplexedConnection,
    pub pool: DbPool,
    pub campaign_remaining: CampaignRemaining,
}

impl<A: Adapter + 'static> Application<A> {
    pub fn new(
        adapter: A,
        config: Config,
        logger: Logger,
        redis: MultiplexedConnection,
        pool: DbPool,
        campaign_remaining: CampaignRemaining,
    ) -> Self {
        Self {
            adapter,
            config,
            logger,
            redis,
            pool,
            campaign_remaining,
        }
    }

    pub async fn handle_routing(&self, req: Request<Body>) -> Response<Body> {
        let headers = match cors(&req) {
            Some(Cors::Simple(headers)) => headers,
            // if we have a Preflight, just return the response directly
            Some(Cors::Preflight(response)) => return response,
            None => Default::default(),
        };

        let req = match Authenticate.call(req, self).await {
            Ok(req) => req,
            Err(error) => return map_response_error(error),
        };

        let mut response = match (req.uri().path(), req.method()) {
            ("/cfg", &Method::GET) => config(req, self).await,
            ("/channel/list", &Method::GET) => channel_list(req, self).await,
            // For creating campaigns
            ("/v5/campaign", &Method::POST) => {
                let req = match AuthRequired.call(req, self).await {
                    Ok(req) => req,
                    Err(error) => {
                        return map_response_error(error);
                    }
                };

                create_campaign(req, self).await
            }
            (route, _) if route.starts_with("/analytics") => analytics_router(req, self).await,
            // This is important because it prevents us from doing
            // expensive regex matching for routes without /channel
            (path, _) if path.starts_with("/v5/channel") => channels_router(req, self).await,
            (path, _) if path.starts_with("/v5/campaign") => campaigns_router(req, self).await,
            _ => Err(ResponseError::NotFound),
        }
        .unwrap_or_else(map_response_error);

        // extend the headers with the initial headers we have from CORS (if there are some)
        response.headers_mut().extend(headers);
        response
    }
}

async fn campaigns_router<A: Adapter + 'static>(
    mut req: Request<Body>,
    app: &Application<A>,
) -> Result<Response<Body>, ResponseError> {
    let (path, method) = (req.uri().path(), req.method());

    // For creating campaigns
    if (path, method) == ("/v5/campaign", &Method::POST) {
        let req = AuthRequired.call(req, app).await?;

        create_campaign(req, app).await
    } else if let (Some(_caps), &Method::POST) = (CAMPAIGN_UPDATE_BY_ID.captures(path), method) {
        let req = Chain::new()
            .chain(AuthRequired)
            .chain(CampaignLoad)
            .chain(CalledByCreator)
            .apply(req, app)
            .await?;

        update_campaign::handle_route(req, app).await
    } else if let (Some(caps), &Method::POST) =
        (INSERT_EVENTS_BY_CAMPAIGN_ID.captures(path), method)
    {
        let param = RouteParams(vec![caps
            .get(1)
            .map_or("".to_string(), |m| m.as_str().to_string())]);
        req.extensions_mut().insert(param);

        let req = CampaignLoad.call(req, app).await?;

<<<<<<< HEAD
        campaign::insert_events(req, app).await
    } else if let (Some(caps), &Method::POST) =
        (CLOSE_CAMPAIGN_BY_CAMPAIGN_ID.captures(&path), method)
=======
        campaign::insert_events::handle_route(req, app).await
    } else if let (Some(_caps), &Method::POST) =
        (CLOSE_CAMPAIGN_BY_CAMPAIGN_ID.captures(path), method)
>>>>>>> c177437b
    {
        let param = RouteParams(vec![caps
            .get(1)
            .map_or("".to_string(), |m| m.as_str().to_string())]);

<<<<<<< HEAD
        req.extensions_mut().insert(param);
        req = Chain::new()
                    .chain(AuthRequired)
                    .chain(CampaignLoad)
                    .apply(req, app)
                    .await?;

        campaign::close_campaign(req, app).await
=======
        Err(ResponseError::NotFound)
    } else if method == Method::POST && path == "/v5/campaign/list" {
        req = AuthRequired.call(req, app).await?;

        campaign_list(req, app).await
>>>>>>> c177437b
    } else {
        Err(ResponseError::NotFound)
    }
}

async fn analytics_router<A: Adapter + 'static>(
    mut req: Request<Body>,
    app: &Application<A>,
) -> Result<Response<Body>, ResponseError> {
    use routes::analytics::{
        advanced_analytics, advertiser_analytics, analytics, publisher_analytics,
    };

    let (route, method) = (req.uri().path(), req.method());

    match (route, method) {
        ("/analytics", &Method::GET) => analytics(req, app).await,
        ("/analytics/advanced", &Method::GET) => {
            let req = AuthRequired.call(req, app).await?;

            advanced_analytics(req, app).await
        }
        ("/analytics/for-advertiser", &Method::GET) => {
            let req = AuthRequired.call(req, app).await?;
            advertiser_analytics(req, app).await
        }
        ("/analytics/for-publisher", &Method::GET) => {
            let req = AuthRequired.call(req, app).await?;

            publisher_analytics(req, app).await
        }
        (route, &Method::GET) => {
            if let Some(caps) = ANALYTICS_BY_CHANNEL_ID.captures(route) {
                let param = RouteParams(vec![caps
                    .get(1)
                    .map_or("".to_string(), |m| m.as_str().to_string())]);
                req.extensions_mut().insert(param);

                // apply middlewares
                req = Chain::new()
                    .chain(ChannelLoad)
                    .chain(GetChannelId)
                    .apply(req, app)
                    .await?;

                analytics(req, app).await
            } else if let Some(caps) = ADVERTISER_ANALYTICS_BY_CHANNEL_ID.captures(route) {
                let param = RouteParams(vec![caps
                    .get(1)
                    .map_or("".to_string(), |m| m.as_str().to_string())]);
                req.extensions_mut().insert(param);

                // apply middlewares
                req = Chain::new()
                    .chain(AuthRequired)
                    .chain(GetChannelId)
                    .apply(req, app)
                    .await?;

                advertiser_analytics(req, app).await
            } else if let Some(caps) = PUBLISHER_ANALYTICS_BY_CHANNEL_ID.captures(route) {
                let param = RouteParams(vec![caps
                    .get(1)
                    .map_or("".to_string(), |m| m.as_str().to_string())]);
                req.extensions_mut().insert(param);

                // apply middlewares
                req = Chain::new()
                    .chain(AuthRequired)
                    .chain(GetChannelId)
                    .apply(req, app)
                    .await?;

                publisher_analytics(req, app).await
            } else {
                Err(ResponseError::NotFound)
            }
        }
        _ => Err(ResponseError::NotFound),
    }
}

async fn channels_router<A: Adapter + 'static>(
    mut req: Request<Body>,
    app: &Application<A>,
) -> Result<Response<Body>, ResponseError> {
    let (path, method) = (req.uri().path().to_owned(), req.method());

    // TODO AIP#61: Add routes for:
    // - POST /channel/:id/pay
    // #[serde(rename_all = "camelCase")]
    // Pay { payout: BalancesMap },
    //
    // - GET /channel/:id/spender/:addr
    // - GET /channel/:id/spender/all
    // - POST /channel/:id/spender/:addr
    // - GET /channel/:id/get-leaf
    if let (Some(caps), &Method::GET) = (LAST_APPROVED_BY_CHANNEL_ID.captures(&path), method) {
        let param = RouteParams(vec![caps
            .get(1)
            .map_or("".to_string(), |m| m.as_str().to_string())]);
        req.extensions_mut().insert(param);

        req = ChannelLoad.call(req, app).await?;

        last_approved(req, app).await
    } else if let (Some(caps), &Method::GET) = (CHANNEL_VALIDATOR_MESSAGES.captures(&path), method)
    {
        let param = RouteParams(vec![caps
            .get(1)
            .map_or("".to_string(), |m| m.as_str().to_string())]);

        req.extensions_mut().insert(param);

        req = ChannelLoad.call(req, app).await?;

        // @TODO: Move this to a middleware?!
        let extract_params = match extract_params(caps.get(2).map_or("", |m| m.as_str())) {
            Ok(params) => params,
            Err(error) => {
                return Err(error.into());
            }
        };

        list_validator_messages(req, app, &extract_params.0, &extract_params.1).await
    } else if let (Some(caps), &Method::POST) = (CHANNEL_VALIDATOR_MESSAGES.captures(&path), method)
    {
        let param = RouteParams(vec![caps
            .get(1)
            .map_or("".to_string(), |m| m.as_str().to_string())]);

        req.extensions_mut().insert(param);

        let req = Chain::new()
            .chain(AuthRequired)
            .chain(ChannelLoad)
            .apply(req, app)
            .await?;

        create_validator_messages(req, app).await
    } else if let (Some(caps), &Method::GET) = (CHANNEL_EVENTS_AGGREGATES.captures(&path), method) {
        req = AuthRequired.call(req, app).await?;

        let param = RouteParams(vec![
            caps.get(1)
                .map_or("".to_string(), |m| m.as_str().to_string()),
            caps.get(2)
                .map_or("".to_string(), |m| m.as_str().trim_matches('/').to_string()),
        ]);
        req.extensions_mut().insert(param);

        req = ChannelLoad.call(req, app).await?;

        list_channel_event_aggregates(req, app).await
    } else if let (Some(caps), &Method::GET) = (
        CHANNEL_SPENDER_LEAF_AND_TOTAL_DEPOSITED.captures(&path),
        method,
    ) {
        let param = RouteParams(vec![
            caps.get(1)
                .map_or("".to_string(), |m| m.as_str().to_string()), // channel ID
            caps.get(2)
                .map_or("".to_string(), |m| m.as_str().to_string()), // spender addr
        ]);
        req.extensions_mut().insert(param);
        req = Chain::new()
            .chain(AuthRequired)
            .chain(ChannelLoad)
            .apply(req, app)
            .await?;

        get_spender_limits(req, app).await
    } else if let (Some(caps), &Method::GET) = (CHANNEL_ALL_SPENDER_LIMITS.captures(&path), method)
    {
        let param = RouteParams(vec![caps
            .get(1)
            .map_or("".to_string(), |m| m.as_str().to_string())]);
        req.extensions_mut().insert(param);

        req = Chain::new()
            .chain(AuthRequired)
            .chain(ChannelLoad)
            .apply(req, app)
            .await?;

        get_all_spender_limits(req, app).await
    } else if let (Some(caps), &Method::GET) = (CHANNEL_ACCOUNTING.captures(&path), method) {
        let param = RouteParams(vec![caps
            .get(1)
            .map_or("".to_string(), |m| m.as_str().to_string())]);
        req.extensions_mut().insert(param);

        req = Chain::new()
            .chain(AuthRequired)
            .chain(ChannelLoad)
            .apply(req, app)
            .await?;

        get_accounting_for_channel(req, app).await
    } else {
        Err(ResponseError::NotFound)
    }
}

#[derive(Debug, PartialEq, Eq)]
pub enum ResponseError {
    NotFound,
    BadRequest(String),
    FailedValidation(String),
    Unauthorized,
    Forbidden(String),
    Conflict(String),
    TooManyRequests(String),
}

impl<T> From<T> for ResponseError
where
    T: std::error::Error + 'static,
{
    fn from(error: T) -> Self {
        // @TODO use a error proper logger?
        println!("{:#?}", error);
        ResponseError::BadRequest("Bad Request: try again later".into())
    }
}
impl From<ResponseError> for Response<Body> {
    fn from(response_error: ResponseError) -> Self {
        map_response_error(response_error)
    }
}

pub fn map_response_error(error: ResponseError) -> Response<Body> {
    match error {
        ResponseError::NotFound => not_found(),
        ResponseError::BadRequest(e) => bad_response(e, StatusCode::BAD_REQUEST),
        ResponseError::Unauthorized => bad_response(
            "invalid authorization".to_string(),
            StatusCode::UNAUTHORIZED,
        ),
        ResponseError::Forbidden(e) => bad_response(e, StatusCode::FORBIDDEN),
        ResponseError::Conflict(e) => bad_response(e, StatusCode::CONFLICT),
        ResponseError::TooManyRequests(e) => bad_response(e, StatusCode::TOO_MANY_REQUESTS),
        ResponseError::FailedValidation(e) => bad_validation_response(e),
    }
}

pub fn not_found() -> Response<Body> {
    let mut response = Response::new(Body::from("Not found"));
    let status = response.status_mut();
    *status = StatusCode::NOT_FOUND;
    response
}

pub fn bad_response(response_body: String, status_code: StatusCode) -> Response<Body> {
    let mut error_response = HashMap::new();
    error_response.insert("message", response_body);

    let body = Body::from(serde_json::to_string(&error_response).expect("serialize err response"));

    let mut response = Response::new(body);
    response
        .headers_mut()
        .insert("Content-type", "application/json".parse().unwrap());

    *response.status_mut() = status_code;

    response
}

pub fn bad_validation_response(response_body: String) -> Response<Body> {
    let error_response = ValidationErrorResponse {
        status_code: 400,
        message: response_body.clone(),
        validation: vec![response_body],
    };

    let body = Body::from(serde_json::to_string(&error_response).expect("serialise err response"));

    let mut response = Response::new(body);
    response
        .headers_mut()
        .insert("Content-type", "application/json".parse().unwrap());

    *response.status_mut() = StatusCode::BAD_REQUEST;

    response
}

pub fn success_response(response_body: String) -> Response<Body> {
    let body = Body::from(response_body);

    let mut response = Response::new(body);
    response
        .headers_mut()
        .insert("Content-type", "application/json".parse().unwrap());

    let status = response.status_mut();
    *status = StatusCode::OK;

    response
}

pub fn epoch() -> f64 {
    Utc::now().timestamp() as f64 / 2_628_000_000.0
}

// @TODO: Make pub(crate)
#[derive(Debug, Clone)]
pub struct Session {
    pub ip: Option<String>,
    pub country: Option<String>,
    pub referrer_header: Option<String>,
    pub os: Option<String>,
}

#[derive(Debug, Clone)]
pub struct Auth {
    pub era: i64,
    pub uid: ValidatorId,
}

#[cfg(test)]
pub mod test_util {
    use adapter::DummyAdapter;
    use primitives::{
        adapter::DummyAdapterOptions,
        config::DEVELOPMENT_CONFIG,
        util::tests::{discard_logger, prep_db::IDS},
    };

    use crate::{
        db::{
            redis_pool::TESTS_POOL,
            tests_postgres::{setup_test_migrations, DATABASE_POOL},
            CampaignRemaining,
        },
        Application,
    };

    /// Uses development and therefore the goerli testnet addresses of the tokens
    /// It still uses DummyAdapter.
    pub async fn setup_dummy_app() -> Application<DummyAdapter> {
        let config = DEVELOPMENT_CONFIG.clone();
        let adapter = DummyAdapter::init(
            DummyAdapterOptions {
                dummy_identity: IDS["leader"],
                dummy_auth: Default::default(),
                dummy_auth_tokens: Default::default(),
            },
            &config,
        );

        let redis = TESTS_POOL.get().await.expect("Should return Object");
        let database = DATABASE_POOL.get().await.expect("Should get a DB pool");

        setup_test_migrations(database.pool.clone())
            .await
            .expect("Migrations should succeed");

        let campaign_remaining = CampaignRemaining::new(redis.connection.clone());

        let app = Application::new(
            adapter,
            config,
            discard_logger(),
            redis.connection.clone(),
            database.pool.clone(),
            campaign_remaining,
        );

        app
    }
}<|MERGE_RESOLUTION|>--- conflicted
+++ resolved
@@ -215,21 +215,14 @@
 
         let req = CampaignLoad.call(req, app).await?;
 
-<<<<<<< HEAD
-        campaign::insert_events(req, app).await
+        campaign::insert_events::handle_route(req, app).await
     } else if let (Some(caps), &Method::POST) =
         (CLOSE_CAMPAIGN_BY_CAMPAIGN_ID.captures(&path), method)
-=======
-        campaign::insert_events::handle_route(req, app).await
-    } else if let (Some(_caps), &Method::POST) =
-        (CLOSE_CAMPAIGN_BY_CAMPAIGN_ID.captures(path), method)
->>>>>>> c177437b
     {
         let param = RouteParams(vec![caps
             .get(1)
             .map_or("".to_string(), |m| m.as_str().to_string())]);
 
-<<<<<<< HEAD
         req.extensions_mut().insert(param);
         req = Chain::new()
                     .chain(AuthRequired)
@@ -238,13 +231,10 @@
                     .await?;
 
         campaign::close_campaign(req, app).await
-=======
-        Err(ResponseError::NotFound)
     } else if method == Method::POST && path == "/v5/campaign/list" {
         req = AuthRequired.call(req, app).await?;
 
         campaign_list(req, app).await
->>>>>>> c177437b
     } else {
         Err(ResponseError::NotFound)
     }
