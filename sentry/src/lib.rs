--- conflicted
+++ resolved
@@ -381,33 +381,7 @@
     }
 }
 
-<<<<<<< HEAD
-async fn campaigns_router<A: Adapter + 'static>(
-    mut req: Request<Body>,
-    app: &Application<A>,
-) -> Result<Response<Body>, ResponseError> {
-    req = AuthRequired.call(req, app).await?;
-
-    let (path, method) = (req.uri().path().to_owned(), req.method());
-
-    // regex matching for routes with params
-    if let (Some(caps), &Method::POST) = (CAMPAIGN_UPDATE_BY_ID.captures(&path), method) {
-        let param = RouteParams(vec![caps
-            .get(1)
-            .map_or("".to_string(), |m| m.as_str().to_string())]);
-
-        req.extensions_mut().insert(param);
-
-        update_campaign(req, app).await
-    } else {
-        Err(ResponseError::NotFound)
-    }
-}
-
-#[derive(Debug)]
-=======
 #[derive(Debug, PartialEq, Eq)]
->>>>>>> 5f0e1c9a
 pub enum ResponseError {
     NotFound,
     BadRequest(String),
