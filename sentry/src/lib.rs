--- conflicted
+++ resolved
@@ -14,10 +14,7 @@
 use routes::cfg::config;
 use routes::channel::{create_channel, last_approved};
 use slog::{error, Logger};
-<<<<<<< HEAD
-=======
 use std::collections::HashMap;
->>>>>>> f55119b3
 
 pub mod middleware {
     pub mod auth;
@@ -106,25 +103,6 @@
             Ok(req) => req,
             Err(error) => {
                 error!(&self.logger, "{}", &error; "module" => "middleware-auth");
-<<<<<<< HEAD
-                return map_response_error(ResponseError::BadRequest);
-            }
-        };
-
-        let mut response = match (req.uri().path(), req.method()) {
-            ("/cfg", &Method::GET) => config(req, &self).await,
-            ("/channel", &Method::POST) => {
-                // example with middleware
-                // @TODO remove later
-                let req = match chain(req, vec![config_middleware]).await {
-                    Ok(req) => req,
-                    Err(error) => {
-                        return map_response_error(error);
-                    }
-                };
-                create_channel(req, &self).await
-            }
-=======
                 return map_response_error(ResponseError::BadRequest("invalid auth".into()));
             }
         };
@@ -132,7 +110,6 @@
         let mut response = match (req.uri().path(), req.method()) {
             ("/cfg", &Method::GET) => config(req, &self).await,
             ("/channel", &Method::POST) => create_channel(req, &self).await,
->>>>>>> f55119b3
             ("/channel/list", &Method::GET) => Err(ResponseError::NotFound),
             // This is important becuase it prevents us from doing
             // expensive regex matching for routes without /channel
@@ -148,8 +125,6 @@
                         .map_or("".to_string(), |m| m.as_str().to_string())]);
                     req.extensions_mut().insert(param);
 
-<<<<<<< HEAD
-=======
                     // example with middleware
                     // @TODO remove later
                     let req = match chain(req, vec![config_middleware]).await {
@@ -159,7 +134,6 @@
                         }
                     };
 
->>>>>>> f55119b3
                     last_approved(req, &self).await
                 } else {
                     Err(ResponseError::NotFound)
@@ -178,11 +152,7 @@
 #[derive(Debug)]
 pub enum ResponseError {
     NotFound,
-<<<<<<< HEAD
-    BadRequest,
-=======
     BadRequest(String),
->>>>>>> f55119b3
 }
 
 impl<T> From<T> for ResponseError
@@ -192,22 +162,14 @@
     fn from(error: T) -> Self {
         // @TODO use a error proper logger?
         println!("{:#?}", error);
-<<<<<<< HEAD
-        ResponseError::BadRequest
-=======
         ResponseError::BadRequest("Bad Request: try again later".into())
->>>>>>> f55119b3
     }
 }
 
 pub fn map_response_error(error: ResponseError) -> Response<Body> {
     match error {
         ResponseError::NotFound => not_found(),
-<<<<<<< HEAD
-        ResponseError::BadRequest => bad_request(),
-=======
         ResponseError::BadRequest(e) => bad_response(e),
->>>>>>> f55119b3
     }
 }
 
@@ -218,17 +180,12 @@
     response
 }
 
-<<<<<<< HEAD
-pub fn bad_request() -> Response<Body> {
-    let body = Body::from("Bad Request: try again later");
-=======
 pub fn bad_response(response_body: String) -> Response<Body> {
     let mut error_response = HashMap::new();
     error_response.insert("error", response_body);
 
     let body = Body::from(serde_json::to_string(&error_response).expect("serialise err response"));
 
->>>>>>> f55119b3
     let mut response = Response::new(body);
     response
         .headers_mut()
