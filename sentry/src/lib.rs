--- conflicted
+++ resolved
@@ -16,16 +16,6 @@
 use primitives::{adapter::Adapter, sentry::ValidationErrorResponse, Config, ValidatorId};
 use redis::aio::MultiplexedConnection;
 use regex::Regex;
-<<<<<<< HEAD
-use routes::analytics::{advanced_analytics, advertiser_analytics, analytics, publisher_analytics};
-use routes::campaign::{create_campaign, update_campaign};
-use routes::cfg::config;
-use routes::channel::{
-    channel_list, channel_validate, create_channel, create_validator_messages,
-    get_all_spender_limits, get_spender_limits, last_approved, get_accounting_for_channel
-};
-=======
->>>>>>> 20e123e5
 use slog::Logger;
 use std::collections::HashMap;
 use {
@@ -36,7 +26,7 @@
         cfg::config,
         channel::{
             channel_list, create_validator_messages, get_all_spender_limits, get_spender_limits,
-            last_approved,
+            last_approved, get_accounting_for_channel
         },
         event_aggregate::list_channel_event_aggregates,
         validator_message::{extract_params, list_validator_messages},
