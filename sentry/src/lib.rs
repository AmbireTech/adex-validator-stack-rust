--- conflicted
+++ resolved
@@ -30,16 +30,11 @@
         get_cfg,
         get_analytics,
         channel::{
-<<<<<<< HEAD
-            channel_list, get_accounting_for_channel, get_all_spender_limits, get_spender_limits,
-            last_approved,
+            add_spender_leaf, channel_list, get_accounting_for_channel, get_all_spender_limits,
+            get_spender_limits, last_approved,
             validator_message::{
                 create_validator_messages, extract_params, list_validator_messages,
             },
-=======
-            add_spender_leaf, channel_list, create_validator_messages, get_accounting_for_channel,
-            get_all_spender_limits, get_spender_limits, last_approved,
->>>>>>> a1da9ff7
         },
     },
 };
@@ -79,7 +74,10 @@
     Regex::new(r"^/v5/channel/0x([a-zA-Z0-9]{64})/validator-messages(/.*)?$")
         .expect("The regex should be valid")
 });
-
+static CHANNEL_EVENTS_AGGREGATES: Lazy<Regex> = Lazy::new(|| {
+    Regex::new(r"^/v5/channel/0x([a-zA-Z0-9]{64})/events-aggregates/?$")
+        .expect("The regex should be valid")
+});
 static CHANNEL_SPENDER_LEAF_AND_TOTAL_DEPOSITED: Lazy<Regex> = Lazy::new(|| {
     Regex::new(r"^/v5/channel/0x([a-zA-Z0-9]{64})/spender/0x([a-zA-Z0-9]{40})/?$")
         .expect("This regex should be valid")
