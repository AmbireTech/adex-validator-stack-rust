--- conflicted
+++ resolved
@@ -379,15 +379,6 @@
         CHANNEL_SPENDER_LEAF_AND_TOTAL_DEPOSITED.captures(&path),
         method,
     ) {
-<<<<<<< HEAD
-        req = AuthRequired.call(req, app).await?;
-        req = Chain::new()
-            .chain(AuthRequired)
-            .chain(ChannelLoad)
-            .apply(req, app)
-            .await?;
-=======
->>>>>>> 7d7ae0c5
         let param = RouteParams(vec![
             caps.get(1)
                 .map_or("".to_string(), |m| m.as_str().to_string()), // channel ID
@@ -395,14 +386,11 @@
                 .map_or("".to_string(), |m| m.as_str().to_string()), // spender addr
         ]);
         req.extensions_mut().insert(param);
-<<<<<<< HEAD
-=======
         req = Chain::new()
             .chain(AuthRequired)
             .chain(ChannelLoad)
             .apply(req, app)
             .await?;
->>>>>>> 7d7ae0c5
 
         get_spender_limits(req, app).await
     } else {
