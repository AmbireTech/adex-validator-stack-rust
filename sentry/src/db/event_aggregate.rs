use chrono::{DateTime, Utc};
use futures::pin_mut;
use primitives::{
<<<<<<< HEAD
=======
    balances::UncheckedState,
>>>>>>> 7d7ae0c5
    channel_v5::Channel as ChannelV5,
    sentry::{EventAggregate, MessageResponse},
    validator::{ApproveState, Heartbeat, NewState},
    Address, BigNum, Channel, ChannelId, ValidatorId,
};
use std::{convert::TryFrom, ops::Add};
use tokio_postgres::{
    binary_copy::BinaryCopyInWriter,
    types::{ToSql, Type},
};

use super::{DbPool, PoolError};

pub async fn latest_approve_state(
    pool: &DbPool,
    channel: &Channel,
) -> Result<Option<MessageResponse<ApproveState>>, PoolError> {
    let client = pool.get().await?;

    let select = client.prepare("SELECT \"from\", msg, received FROM validator_messages WHERE channel_id = $1 AND \"from\" = $2 AND msg ->> 'type' = 'ApproveState' ORDER BY received DESC LIMIT 1").await?;
    let rows = client
        .query(
            &select,
            &[&channel.id, &channel.spec.validators.follower().id],
        )
        .await?;

    rows.get(0)
        .map(MessageResponse::<ApproveState>::try_from)
        .transpose()
        .map_err(PoolError::Backend)
}

pub async fn latest_approve_state_v5(
    pool: &DbPool,
    channel: &ChannelV5,
) -> Result<Option<MessageResponse<ApproveState>>, PoolError> {
    let client = pool.get().await?;

    let select = client.prepare("SELECT \"from\", msg, received FROM validator_messages WHERE channel_id = $1 AND \"from\" = $2 AND msg ->> 'type' = 'ApproveState' ORDER BY received DESC LIMIT 1").await?;
    let rows = client
        .query(&select, &[&channel.id(), &channel.follower])
        .await?;

    rows.get(0)
        .map(MessageResponse::<ApproveState>::try_from)
        .transpose()
        .map_err(PoolError::Backend)
}

pub async fn latest_new_state(
    pool: &DbPool,
    channel: &Channel,
    state_root: &str,
) -> Result<Option<MessageResponse<NewState<UncheckedState>>>, PoolError> {
    let client = pool.get().await?;

    let select = client.prepare("SELECT \"from\", msg, received FROM validator_messages WHERE channel_id = $1 AND \"from\" = $2 AND msg ->> 'type' = 'NewState' AND msg->> 'stateRoot' = $3 ORDER BY received DESC LIMIT 1").await?;
    let rows = client
        .query(
            &select,
            &[
                &channel.id,
                &channel.spec.validators.leader().id,
                &state_root,
            ],
        )
        .await?;

    rows.get(0)
        .map(MessageResponse::<NewState<UncheckedState>>::try_from)
        .transpose()
        .map_err(PoolError::Backend)
}

pub async fn latest_new_state_v5(
    pool: &DbPool,
    channel: &ChannelV5,
    state_root: &str,
) -> Result<Option<MessageResponse<NewState<UncheckedState>>>, PoolError> {
    let client = pool.get().await?;

    let select = client.prepare("SELECT \"from\", msg, received FROM validator_messages WHERE channel_id = $1 AND \"from\" = $2 AND msg ->> 'type' = 'NewState' AND msg->> 'stateRoot' = $3 ORDER BY received DESC LIMIT 1").await?;
    let rows = client
        .query(&select, &[&channel.id(), &channel.leader, &state_root])
        .await?;

    rows.get(0)
        .map(MessageResponse::<NewState<UncheckedState>>::try_from)
        .transpose()
        .map_err(PoolError::Backend)
}

pub async fn latest_new_state_v5(
    pool: &DbPool,
    channel: &ChannelV5,
    state_root: &str,
) -> Result<Option<MessageResponse<NewState>>, PoolError> {
    let client = pool.get().await?;

    let select = client.prepare("SELECT \"from\", msg, received FROM validator_messages WHERE channel_id = $1 AND \"from\" = $2 AND msg ->> 'type' = 'NewState' AND msg->> 'stateRoot' = $3 ORDER BY received DESC LIMIT 1").await?;
    let rows = client
        .query(&select, &[&channel.id(), &channel.leader, &state_root])
        .await?;

    rows.get(0)
        .map(MessageResponse::<NewState>::try_from)
        .transpose()
        .map_err(PoolError::Backend)
}

pub async fn latest_heartbeats(
    pool: &DbPool,
    channel_id: &ChannelId,
    validator_id: &ValidatorId,
) -> Result<Vec<MessageResponse<Heartbeat>>, PoolError> {
    let client = pool.get().await?;

    let select = client.prepare("SELECT \"from\", msg, received FROM validator_messages WHERE channel_id = $1 AND \"from\" = $2 AND msg ->> 'type' = 'Heartbeat' ORDER BY received DESC LIMIT 2").await?;
    let rows = client.query(&select, &[&channel_id, &validator_id]).await?;

    rows.iter()
        .map(MessageResponse::<Heartbeat>::try_from)
        .collect::<Result<_, _>>()
        .map_err(PoolError::Backend)
}

pub async fn list_event_aggregates(
    pool: &DbPool,
    channel_id: &ChannelId,
    limit: u32,
    from: &Option<ValidatorId>,
    after: &Option<DateTime<Utc>>,
) -> Result<Vec<EventAggregate>, PoolError> {
    let client = pool.get().await?;

    let (mut where_clauses, mut params) = (vec![], Vec::<&(dyn ToSql + Sync)>::new());
    let id = channel_id.to_string();
    params.push(&id);
    where_clauses.push(format!("channel_id = ${}", params.len()));

    if let Some(from) = from {
        where_clauses.push(format!("earner = '{}'", from.to_string()));
        params.push(&"IMPRESSION");
        where_clauses.push(format!("event_type = ${}", params.len()));
    } else {
        where_clauses.push("earner is NOT NULL".to_string());
    }

    if let Some(after) = after {
        params.push(after);
        where_clauses.push(format!("created > ${}", params.len()));
    }

    let where_clause = if !where_clauses.is_empty() {
        where_clauses.join(" AND ").to_string()
    } else {
        "".to_string()
    };
    let statement = format!(
                    "
                        WITH aggregates AS (
                            SELECT
                                channel_id,
                                created,
                                event_type,
                                jsonb_build_object(
                                    'eventCounts',
                                    jsonb_object_agg(
                                        jsonb_build_object(
                                            earner, count
                                        )
                                    ),
                                    'eventPayouts',
                                    jsonb_object_agg(
                                        jsonb_build_object(
                                            earner, payout
                                        )
                                    )
                                )
                                as data
                            FROM event_aggregates WHERE {} GROUP BY channel_id, event_type, created ORDER BY created DESC LIMIT {}
                        ) SELECT channel_id, created, jsonb_object_agg(event_type , data) as events FROM aggregates GROUP BY channel_id, created
                    ", where_clause, limit);

    let stmt = client.prepare(&statement).await?;
    let rows = client.query(&stmt, params.as_slice()).await?;

    let event_aggregates = rows.iter().map(EventAggregate::from).collect();

    Ok(event_aggregates)
}

#[derive(Debug)]
struct EventData {
    id: ChannelId,
    event_type: String,
    earner: Option<Address>,
    event_count: BigNum,
    event_payout: BigNum,
}

pub async fn insert_event_aggregate(
    pool: &DbPool,
    channel_id: &ChannelId,
    event: &EventAggregate,
) -> Result<bool, PoolError> {
    let mut data: Vec<EventData> = Vec::new();

    for (event_type, aggr) in &event.events {
        if let Some(event_counts) = &aggr.event_counts {
            let mut total_event_counts: BigNum = 0.into();
            let mut total_event_payouts: BigNum = 0.into();
            for (earner, event_count) in event_counts {
                let event_payout = aggr.event_payouts[earner].clone();

                data.push(EventData {
                    id: channel_id.to_owned(),
                    event_type: event_type.clone(),
                    earner: Some(*earner),
                    event_count: event_count.to_owned(),
                    event_payout: event_payout.clone(),
                });

                // total sum
                total_event_counts = event_count.add(&total_event_counts);
                total_event_payouts = event_payout.add(total_event_payouts);
            }

            data.push(EventData {
                id: channel_id.to_owned(),
                event_type: event_type.clone(),
                earner: None,
                event_count: total_event_counts,
                event_payout: total_event_payouts,
            });
        }
    }

    let client = pool.get().await?;

    let mut err: Option<tokio_postgres::Error> = None;
    let sink = client.copy_in("COPY event_aggregates(channel_id, created, event_type, count, payout, earner) FROM STDIN BINARY").await?;

    let created = Utc::now(); // time discrepancy

    let writer = BinaryCopyInWriter::new(
        sink,
        &[
            Type::VARCHAR,
            Type::TIMESTAMPTZ,
            Type::VARCHAR,
            Type::VARCHAR,
            Type::VARCHAR,
            Type::VARCHAR,
        ],
    );
    pin_mut!(writer);
    for item in data {
        if let Err(e) = writer
            .as_mut()
            .write(&[
                &item.id,
                &created,
                &item.event_type,
                &item.event_count,
                &item.event_payout,
                &item.earner,
            ])
            .await
        {
            err = Some(e);
            break;
        }
    }

    match err {
        Some(e) => Err(PoolError::Backend(e)),
        None => {
            writer.finish().await?;
            Ok(true)
        }
    }
}<|MERGE_RESOLUTION|>--- conflicted
+++ resolved
@@ -1,10 +1,7 @@
 use chrono::{DateTime, Utc};
 use futures::pin_mut;
 use primitives::{
-<<<<<<< HEAD
-=======
     balances::UncheckedState,
->>>>>>> 7d7ae0c5
     channel_v5::Channel as ChannelV5,
     sentry::{EventAggregate, MessageResponse},
     validator::{ApproveState, Heartbeat, NewState},
@@ -94,24 +91,6 @@
 
     rows.get(0)
         .map(MessageResponse::<NewState<UncheckedState>>::try_from)
-        .transpose()
-        .map_err(PoolError::Backend)
-}
-
-pub async fn latest_new_state_v5(
-    pool: &DbPool,
-    channel: &ChannelV5,
-    state_root: &str,
-) -> Result<Option<MessageResponse<NewState>>, PoolError> {
-    let client = pool.get().await?;
-
-    let select = client.prepare("SELECT \"from\", msg, received FROM validator_messages WHERE channel_id = $1 AND \"from\" = $2 AND msg ->> 'type' = 'NewState' AND msg->> 'stateRoot' = $3 ORDER BY received DESC LIMIT 1").await?;
-    let rows = client
-        .query(&select, &[&channel.id(), &channel.leader, &state_root])
-        .await?;
-
-    rows.get(0)
-        .map(MessageResponse::<NewState>::try_from)
         .transpose()
         .map_err(PoolError::Backend)
 }
