--- conflicted
+++ resolved
@@ -47,23 +47,13 @@
 static UPDATE_SPENDABLE_STATEMENT: &str = "INSERT INTO spendable(spender, channel_id, channel, total, still_on_create2) VALUES($1, $2, $3, $4, $5) ON CONFLICT ON CONSTRAINT spendable_pkey DO UPDATE SET total = $4, still_on_create2 = $5 WHERE spendable.spender = $1 AND spendable.channel_id = $2 RETURNING spender, channel_id, channel, total, still_on_create2";
 
 // Updates spendable entry deposit or inserts a new spendable entry if it doesn't exist
-<<<<<<< HEAD
-pub async fn update_spendable(
-    pool: DbPool,
-    spendable: &Spendable,
-) -> Result<Spendable, PoolError> {
-=======
 pub async fn update_spendable(pool: DbPool, spendable: &Spendable) -> Result<Spendable, PoolError> {
->>>>>>> 7d7ae0c5
     let client = pool.get().await?;
     let statement = client.prepare(UPDATE_SPENDABLE_STATEMENT).await?;
 
     let row = client
         .query_one(
             &statement,
-<<<<<<< HEAD
-            &[&spendable.spender, &spendable.channel.id(), &spendable.channel, &spendable.deposit.total, &spendable.deposit.still_on_create2],
-=======
             &[
                 &spendable.spender,
                 &spendable.channel.id(),
@@ -71,7 +61,6 @@
                 &spendable.deposit.total,
                 &spendable.deposit.still_on_create2,
             ],
->>>>>>> 7d7ae0c5
         )
         .await?;
 
