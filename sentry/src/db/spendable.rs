--- conflicted
+++ resolved
@@ -42,10 +42,7 @@
     Ok(row.as_ref().map(Spendable::from))
 }
 
-<<<<<<< HEAD
-static UPDATE_SPENDABLE_STATEMENT: &str = "WITH inserted_spendable AS (INSERT INTO spendable(spender, channel_id, total, still_on_create2) VALUES($1, $2, $3, $4) ON CONFLICT ON CONSTRAINT spendable_pkey DO UPDATE SET total = $3, still_on_create2 = $4 WHERE spendable.spender = $1 AND spendable.channel_id = $2 RETURNING *) SELECT inserted_spendable.*, channels.leader, channels.follower, channels.guardian, channels.token, channels.nonce FROM inserted_spendable INNER JOIN channels ON inserted_spendable.channel_id = channels.id";
-=======
-static GET_ALL_SPENDERS_STATEMENT: &str = "SELECT spender, channel_id, channel, total, still_on_create2 FROM spendable WHERE channel_id = $1";
+static GET_ALL_SPENDERS_STATEMENT: &str = "SELECT spender, total, still_on_create2, channels.leader, channels.follower, channels.guardian, channels.token, channels.nonce FROM spendable INNER JOIN channels ON channels.id = spendable.channel_id WHERE channel_id = $1";
 
 // TODO: Include pagination
 pub async fn get_all_spendables_for_channel(
@@ -56,13 +53,11 @@
     let statement = client.prepare(GET_ALL_SPENDERS_STATEMENT).await?;
 
     let rows = client.query(&statement, &[channel_id]).await?;
-    let spendables: Vec<Spendable> = rows.into_iter().map(Spendable::from).collect();
 
-    Ok(spendables)
+    Ok(rows.iter().map(Spendable::from).collect())
 }
 
-static UPDATE_SPENDABLE_STATEMENT: &str = "INSERT INTO spendable(spender, channel_id, channel, total, still_on_create2) VALUES($1, $2, $3, $4, $5) ON CONFLICT ON CONSTRAINT spendable_pkey DO UPDATE SET total = $4, still_on_create2 = $5 WHERE spendable.spender = $1 AND spendable.channel_id = $2 RETURNING spender, channel_id, channel, total, still_on_create2";
->>>>>>> ae053ec4
+static UPDATE_SPENDABLE_STATEMENT: &str = "WITH inserted_spendable AS (INSERT INTO spendable(spender, channel_id, total, still_on_create2) VALUES($1, $2, $3, $4) ON CONFLICT ON CONSTRAINT spendable_pkey DO UPDATE SET total = $3, still_on_create2 = $4 WHERE spendable.spender = $1 AND spendable.channel_id = $2 RETURNING *) SELECT inserted_spendable.*, channels.leader, channels.follower, channels.guardian, channels.token, channels.nonce FROM inserted_spendable INNER JOIN channels ON inserted_spendable.channel_id = channels.id";
 
 // Updates spendable entry deposit or inserts a new spendable entry if it doesn't exist
 pub async fn update_spendable(pool: DbPool, spendable: &Spendable) -> Result<Spendable, PoolError> {
