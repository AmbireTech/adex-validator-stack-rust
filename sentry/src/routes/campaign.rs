use crate::{
    db::{
        accounting::{get_accounting, Side},
<<<<<<< HEAD
        campaign::{get_campaigns_by_channel, insert_campaign, list_campaigns, update_campaign},
        spendable::fetch_spendable,
=======
        campaign::{get_campaigns_by_channel, update_campaign},
        insert_campaign, insert_channel,
        spendable::{fetch_spendable, update_spendable},
>>>>>>> add7568d
        CampaignRemaining, DbPool, RedisError,
    },
    success_response, Application, Auth, ResponseError,
};
use deadpool_postgres::PoolError;
use hyper::{Body, Request, Response};
use primitives::{
    adapter::{Adapter, AdapterErrorKind, Error as AdapterError},
    campaign_validator::Validator,
<<<<<<< HEAD
    sentry::campaign::CampaignListQuery,
=======
    channel_v5::Channel,
    config::TokenInfo,
>>>>>>> add7568d
    sentry::campaign_create::{CreateCampaign, ModifyCampaign},
    spender::Spendable,
    Address, Campaign, Deposit, UnifiedNum,
};
use slog::error;
use std::cmp::{max, Ordering};
use thiserror::Error;
use tokio_postgres::error::SqlState;

#[derive(Debug, Error)]
pub enum Error {
    #[error("Error while updating campaign: {0}")]
    FailedUpdate(String),
    #[error("Error while performing calculations")]
    Calculation,
    #[error("Error: Budget has been exceeded")]
    BudgetExceeded,
    #[error("Error with new budget: {0}")]
    NewBudget(String),
    #[error("Spendable amount for campaign creator {0} not found")]
    SpenderNotFound(Address),
    #[error("Campaign was not modified because of spending constraints")]
    CampaignNotModified,
    #[error("Redis error: {0}")]
    Redis(#[from] RedisError),
    #[error("DB Pool error: {0}")]
    Pool(#[from] PoolError),
}

#[derive(Debug, Error)]
pub enum LatestSpendableError<AE: AdapterErrorKind + 'static> {
    #[error("Adapter: {0}")]
    Adapter(#[from] AdapterError<AE>),
    #[error("Overflow occurred while converting native token precision to unified precision")]
    Overflow,
    #[error("DB Pool error: {0}")]
    Pool(#[from] PoolError),
}
/// Gets the latest Spendable from the Adapter and updates it in the Database
/// before returning it
pub async fn update_latest_spendable<A: Adapter>(
    adapter: &A,
    pool: &DbPool,
    channel: Channel,
    token: &TokenInfo,
    address: Address,
) -> Result<Spendable, LatestSpendableError<A::AdapterError>> {
    let latest_deposit = adapter.get_deposit(&channel, &address).await?;

    let spendable = Spendable {
        spender: address,
        channel,
        deposit: Deposit::<UnifiedNum>::from_precision(latest_deposit, token.precision.get())
            .ok_or(LatestSpendableError::Overflow)?,
    };

    Ok(update_spendable(pool.clone(), &spendable).await?)
}

pub async fn create_campaign<A: Adapter>(
    req: Request<Body>,
    app: &Application<A>,
) -> Result<Response<Body>, ResponseError> {
    let auth = req
        .extensions()
        .get::<Auth>()
        .expect("request should have session")
        .to_owned();

    let body = hyper::body::to_bytes(req.into_body()).await?;

    let campaign = serde_json::from_slice::<CreateCampaign>(&body)
        .map_err(|e| ResponseError::FailedValidation(e.to_string()))?
        // create the actual `Campaign` with random `CampaignId`
        .into_campaign();

    campaign
        .validate(&app.config, &app.adapter.whoami())
        .map_err(|err| ResponseError::FailedValidation(err.to_string()))?;

    if auth.uid.to_address() != campaign.creator {
        return Err(ResponseError::Forbidden(
            "Request not sent by campaign creator".to_string(),
        ));
    }

    let token = app
        .config
        .token_address_whitelist
        .get(&campaign.channel.token)
        .ok_or_else(|| ResponseError::BadRequest("Channel token is not whitelisted".to_string()))?;

    // make sure that the Channel is available in the DB
    // insert Channel
    insert_channel(&app.pool, campaign.channel)
        .await
        .map_err(|error| {
            error!(&app.logger, "{}", &error; "module" => "create_campaign");

            ResponseError::BadRequest("Failed to fetch/create Channel".to_string())
        })?;

    let total_remaining = {
        let accounting_spent = get_accounting(
            app.pool.clone(),
            campaign.channel.id(),
            campaign.creator,
            Side::Spender,
        )
        .await?
        .map(|accounting| accounting.amount)
        .unwrap_or_default();

        let latest_spendable = update_latest_spendable(
            &app.adapter,
            &app.pool,
            campaign.channel,
            token,
            campaign.creator,
        )
        .await
        .map_err(|err| ResponseError::BadRequest(err.to_string()))?;
        // Gets the latest Spendable for this (spender, channelId) pair
        let total_deposited = latest_spendable.deposit.total;

        total_deposited
            .checked_sub(&accounting_spent)
            .ok_or_else(|| {
                ResponseError::FailedValidation("No more budget remaining".to_string())
            })?
    };

    let channel_campaigns = get_campaigns_by_channel(&app.pool, &campaign.channel.id())
        .await?
        .iter()
        .map(|c| c.id)
        .collect::<Vec<_>>();

    let campaigns_remaining_sum = app
        .campaign_remaining
        .get_multiple(&channel_campaigns)
        .await?
        .iter()
        .sum::<Option<UnifiedNum>>()
        .ok_or(Error::Calculation)?
        // DO NOT FORGET to add the Campaign being created right now!
        .checked_add(&campaign.budget)
        .ok_or(Error::Calculation)?;

    // `new_campaigns_remaining <= total_remaining` should be upheld
    // `campaign.budget < total_remaining` should also be upheld!
    if campaigns_remaining_sum > total_remaining || campaign.budget > total_remaining {
        return Err(ResponseError::BadRequest(
            "Not enough deposit left for the new campaign's budget".to_string(),
        ));
    }

    // If the campaign is being created, the amount spent is 0, therefore remaining = budget
    let remaining_set = CampaignRemaining::new(app.redis.clone())
        .set_initial(campaign.id, campaign.budget)
        .await
        .map_err(|_| {
            ResponseError::BadRequest("Couldn't set remaining while creating campaign".to_string())
        })?;

    // If for some reason the randomly generated `CampaignId` exists in Redis
    // This should **NOT** happen!
    if !remaining_set {
        return Err(ResponseError::Conflict(
            "The generated CampaignId already exists, please repeat the request".to_string(),
        ));
    }

    // Channel insertion can never create a `SqlState::UNIQUE_VIOLATION`
    // Insert the Campaign too
    match insert_campaign(&app.pool, &campaign).await {
        Err(error) => {
            error!(&app.logger, "{}", &error; "module" => "create_campaign");
            match error {
                PoolError::Backend(error) if error.code() == Some(&SqlState::UNIQUE_VIOLATION) => {
                    Err(ResponseError::Conflict(
                        "Campaign already exists".to_string(),
                    ))
                }
                _err => Err(ResponseError::BadRequest(
                    "Error occurred when inserting Campaign in Database; please try again later"
                        .to_string(),
                )),
            }
        }
        Ok(false) => Err(ResponseError::BadRequest(
            "Encountered error while creating Campaign; please try again".to_string(),
        )),
        _ => Ok(()),
    }?;

    Ok(success_response(serde_json::to_string(&campaign)?))
}

pub async fn campaign_list<A: Adapter>(
    req: Request<Body>,
    app: &Application<A>,
) -> Result<Response<Body>, ResponseError> {
    let mut query =
        serde_urlencoded::from_str::<CampaignListQuery>(req.uri().query().unwrap_or(""))?;

    if query.validator.is_none() {
        let session = req
            .extensions()
            .get::<Auth>()
            .expect("Auth should exist once we're here");
        query.validator = Some(session.uid);
    }

    let limit = 100; // TODO: Use a value from config
    let skip = query
        .page
        .checked_mul(limit.into())
        .ok_or_else(|| ResponseError::BadRequest("Page and/or limit is too large".into()))?;
    let list_response = list_campaigns(
        &app.pool,
        skip,
        limit,
        &query.creator,
        query.validator,
        query.is_leader,
        &query.active_to_ge,
    )
    .await?;

    Ok(success_response(serde_json::to_string(&list_response)?))
}

pub mod update_campaign {
    use crate::db::{accounting::Side, CampaignRemaining};

    use super::*;

    pub async fn handle_route<A: Adapter>(
        req: Request<Body>,
        app: &Application<A>,
    ) -> Result<Response<Body>, ResponseError> {
        let campaign_being_mutated = req
            .extensions()
            .get::<Campaign>()
            .expect("We must have a campaign in extensions")
            .to_owned();

        let body = hyper::body::to_bytes(req.into_body()).await?;

        let modify_campaign_fields = serde_json::from_slice::<ModifyCampaign>(&body)
            .map_err(|e| ResponseError::FailedValidation(e.to_string()))?;

        // modify Campaign
        let modified_campaign = modify_campaign(
            &app.pool,
            &app.campaign_remaining,
            campaign_being_mutated,
            modify_campaign_fields,
        )
        .await
        .map_err(|err| ResponseError::BadRequest(err.to_string()))?;

        Ok(success_response(serde_json::to_string(&modified_campaign)?))
    }

    pub async fn modify_campaign(
        pool: &DbPool,
        campaign_remaining: &CampaignRemaining,
        campaign: Campaign,
        modify_campaign: ModifyCampaign,
    ) -> Result<Campaign, Error> {
        // *NOTE*: When updating campaigns make sure sum(campaigns.map(getRemaining)) <= totalDepoisted - totalspent
        // !WARNING!: totalSpent != sum(campaign.map(c => c.spending)) therefore we must always calculate remaining funds based on total_deposit - lastApprovedNewState.spenders[user]
        // *NOTE*: To close a campaign set campaignBudget to campaignSpent so that spendable == 0

        let delta_budget = if let Some(new_budget) = modify_campaign.budget {
            get_delta_budget(campaign_remaining, &campaign, new_budget).await?
        } else {
            None
        };

        // if we are going to update the budget
        // validate the totalDeposit - totalSpent for all campaign
        // sum(AllChannelCampaigns.map(getRemaining)) + DeltaBudgetForMutatedCampaign <= totalDeposited - totalSpent
        // sum(AllChannelCampaigns.map(getRemaining)) - DeltaBudgetForMutatedCampaign <= totalDeposited - totalSpent
        if let Some(delta_budget) = delta_budget {
            let accounting_spent = get_accounting(
                pool.clone(),
                campaign.channel.id(),
                campaign.creator,
                Side::Spender,
            )
            .await?
            .map(|accounting| accounting.amount)
            .unwrap_or_default();

            let latest_spendable =
                fetch_spendable(pool.clone(), &campaign.creator, &campaign.channel.id())
                    .await?
                    .ok_or(Error::SpenderNotFound(campaign.creator))?;

            // Gets the latest Spendable for this (spender, channelId) pair
            let total_deposited = latest_spendable.deposit.total;

            let total_remaining = total_deposited
                .checked_sub(&accounting_spent)
                .ok_or(Error::Calculation)?;
            let channel_campaigns = get_campaigns_by_channel(pool, &campaign.channel.id())
                .await?
                .iter()
                .map(|c| c.id)
                .collect::<Vec<_>>();

            // this will include the Campaign we are currently modifying
            let campaigns_current_remaining_sum = campaign_remaining
                .get_multiple(&channel_campaigns)
                .await?
                .iter()
                .sum::<Option<UnifiedNum>>()
                .ok_or(Error::Calculation)?;

            // apply the delta_budget to the sum
            let new_campaigns_remaining = match delta_budget {
                DeltaBudget::Increase(increase_by) => {
                    campaigns_current_remaining_sum.checked_add(&increase_by)
                }
                DeltaBudget::Decrease(decrease_by) => {
                    campaigns_current_remaining_sum.checked_sub(&decrease_by)
                }
            }
            .ok_or(Error::Calculation)?;

            // `new_campaigns_remaining <= total_remaining` should be upheld
            if new_campaigns_remaining > total_remaining {
                return Err(Error::NewBudget(
                    "Not enough deposit left for the campaign's new budget".to_string(),
                ));
            }

            // there is a chance that the new remaining will be negative even when increasing the budget
            // We don't currently use this value but can be used to perform additional checks or return messages accordingly
            let _campaign_remaining = match delta_budget {
                DeltaBudget::Increase(increase_by) => {
                    campaign_remaining
                        .increase_by(campaign.id, increase_by)
                        .await?
                }
                DeltaBudget::Decrease(decrease_by) => {
                    campaign_remaining
                        .decrease_by(campaign.id, decrease_by)
                        .await?
                }
            };
        }

        let modified_campaign = modify_campaign.apply(campaign);
        update_campaign(pool, &modified_campaign).await?;

        Ok(modified_campaign)
    }

    /// Delta Budget describes the difference between the New and Old budget
    /// It is used to decrease or increase the remaining budget instead of setting it up directly
    /// This way if a new event alters the remaining budget in Redis while the modification of campaign hasn't finished
    /// it will correctly update the remaining using an atomic redis operation with `INCRBY` or `DECRBY` instead of using `SET`
    enum DeltaBudget<T> {
        Increase(T),
        Decrease(T),
    }

    async fn get_delta_budget(
        campaign_remaining: &CampaignRemaining,
        campaign: &Campaign,
        new_budget: UnifiedNum,
    ) -> Result<Option<DeltaBudget<UnifiedNum>>, Error> {
        let current_budget = campaign.budget;

        let budget_action = match new_budget.cmp(&current_budget) {
            // if there is no difference in budgets - no action needed
            Ordering::Equal => return Ok(None),
            Ordering::Greater => DeltaBudget::Increase(()),
            Ordering::Less => DeltaBudget::Decrease(()),
        };

        let old_remaining = campaign_remaining
            .get_remaining_opt(campaign.id)
            .await?
            .map(|remaining| UnifiedNum::from(max(0, remaining).unsigned_abs()))
            .ok_or_else(|| Error::FailedUpdate("No remaining entry for campaign".to_string()))?;

        let campaign_spent = campaign
            .budget
            .checked_sub(&old_remaining)
            .ok_or(Error::Calculation)?;

        if campaign_spent >= new_budget {
            return Err(Error::NewBudget(
                "New budget should be greater than the spent amount".to_string(),
            ));
        }

        let budget = match budget_action {
            DeltaBudget::Increase(()) => {
                // delta budget = New budget - Old budget ( the difference between the new and old when New > Old)
                let new_remaining = new_budget
                    .checked_sub(&current_budget)
                    .and_then(|delta_budget| old_remaining.checked_add(&delta_budget))
                    .ok_or(Error::Calculation)?;
                // new remaining > old remaining
                let increase_by = new_remaining
                    .checked_sub(&old_remaining)
                    .ok_or(Error::Calculation)?;

                DeltaBudget::Increase(increase_by)
            }
            DeltaBudget::Decrease(()) => {
                // delta budget = Old budget - New budget ( the difference between the new and old when New < Old)
                let new_remaining = &current_budget
                    .checked_sub(&new_budget)
                    .and_then(|delta_budget| old_remaining.checked_sub(&delta_budget))
                    .ok_or(Error::Calculation)?;
                // old remaining > new remaining
                let decrease_by = old_remaining
                    .checked_sub(new_remaining)
                    .ok_or(Error::Calculation)?;

                DeltaBudget::Decrease(decrease_by)
            }
        };

        Ok(Some(budget))
    }
}

pub mod insert_events {

    use std::collections::HashMap;

    use crate::{
        access::{self, check_access},
        db::{accounting::spend_amount, CampaignRemaining, DbPool, PoolError, RedisError},
        payout::get_payout,
        spender::fee::calculate_fee,
        Application, Auth, ResponseError, Session,
    };
    use hyper::{Body, Request, Response};
    use primitives::{
        adapter::Adapter,
        balances::{Balances, CheckedState, OverflowError},
        sentry::{Event, SuccessResponse},
        Address, Campaign, CampaignId, DomainError, UnifiedNum, ValidatorDesc,
    };
    use thiserror::Error;

    #[derive(Debug, Error)]
    pub enum Error {
        #[error(transparent)]
        Event(#[from] EventError),
        #[error(transparent)]
        Redis(#[from] RedisError),
        #[error(transparent)]
        Postgres(#[from] PoolError),
        #[error(transparent)]
        Overflow(#[from] OverflowError),
    }

    #[derive(Debug, Error, PartialEq)]
    pub enum EventError {
        #[error("Overflow when calculating Event payout for Event")]
        EventPayoutOverflow,
        #[error("Validator Fee calculation: {0}")]
        FeeCalculation(#[from] DomainError),
        #[error(
            "The Campaign's remaining budget left to spend is not enough to cover the Event payout"
        )]
        CampaignRemainingNotEnoughForPayout,
        #[error("Campaign ran out of remaining budget to spend")]
        CampaignOutOfBudget,
    }

    pub async fn handle_route<A: Adapter + 'static>(
        req: Request<Body>,
        app: &Application<A>,
    ) -> Result<Response<Body>, ResponseError> {
        let (req_head, req_body) = req.into_parts();

        let auth = req_head.extensions.get::<Auth>();
        let session = req_head
            .extensions
            .get::<Session>()
            .expect("request should have session");

        let campaign = req_head
            .extensions
            .get::<Campaign>()
            .expect("request should have a Campaign loaded");

        let body_bytes = hyper::body::to_bytes(req_body).await?;
        let mut request_body = serde_json::from_slice::<HashMap<String, Vec<Event>>>(&body_bytes)?;

        let events = request_body
            .remove("events")
            .ok_or_else(|| ResponseError::BadRequest("invalid request".to_string()))?;

        let processed = process_events(app, auth, session, campaign, events).await?;

        Ok(Response::builder()
            .header("Content-type", "application/json")
            .body(serde_json::to_string(&SuccessResponse { success: processed })?.into())
            .unwrap())
    }

    async fn process_events<A: Adapter + 'static>(
        app: &Application<A>,
        auth: Option<&Auth>,
        session: &Session,
        campaign: &Campaign,
        events: Vec<Event>,
    ) -> Result<bool, ResponseError> {
        // handle events - check access
        check_access(
            &app.redis,
            session,
            auth,
            &app.config.ip_rate_limit,
            campaign,
            &events,
        )
        .await
        .map_err(|e| match e {
            access::Error::ForbiddenReferrer => ResponseError::Forbidden(e.to_string()),
            access::Error::RulesError(error) => ResponseError::TooManyRequests(error),
            access::Error::UnAuthenticated => ResponseError::Unauthorized,
            _ => ResponseError::BadRequest(e.to_string()),
        })?;

        let (leader, follower) = match (campaign.leader(), campaign.follower()) {
            // ERROR!
            (None, None) | (None, _) | (_, None) => {
                return Err(ResponseError::BadRequest(
                    "Channel leader, follower or both were not found in Campaign validators."
                        .to_string(),
                ))
            }
            (Some(leader), Some(follower)) => (leader, follower),
        };

        let mut events_success = vec![];
        for event in events.into_iter() {
            let result: Result<Option<()>, Error> = {
                // calculate earners payouts
                let payout = get_payout(&app.logger, campaign, &event, session)?;

                match payout {
                    Some((earner, payout)) => spend_for_event(
                        &app.pool,
                        &app.campaign_remaining,
                        campaign,
                        earner,
                        leader,
                        follower,
                        payout,
                    )
                    .await
                    .map(Some),
                    None => Ok(None),
                }
            };

            events_success.push((event, result));
        }

        // TODO AIP#61 - aggregate Events and put into analytics

        Ok(true)
    }

    pub async fn spend_for_event(
        pool: &DbPool,
        campaign_remaining: &CampaignRemaining,
        campaign: &Campaign,
        earner: Address,
        leader: &ValidatorDesc,
        follower: &ValidatorDesc,
        amount: UnifiedNum,
    ) -> Result<(), Error> {
        // distribute fees
        let leader_fee =
            calculate_fee((earner, amount), leader).map_err(EventError::FeeCalculation)?;
        let follower_fee =
            calculate_fee((earner, amount), follower).map_err(EventError::FeeCalculation)?;

        // First update redis `campaignRemaining:{CampaignId}` key
        let spending = [amount, leader_fee, follower_fee]
            .iter()
            .sum::<Option<UnifiedNum>>()
            .ok_or(EventError::EventPayoutOverflow)?;

        if !has_enough_remaining_budget(campaign_remaining, campaign.id, spending).await? {
            return Err(Error::Event(
                EventError::CampaignRemainingNotEnoughForPayout,
            ));
        }

        // The event payout decreases the remaining budget for the Campaign
        let remaining = campaign_remaining
            .decrease_by(campaign.id, spending)
            .await?;

        // Update the Accounting records accordingly
        let channel_id = campaign.channel.id();
        let spender = campaign.creator;

        let mut delta_balances = Balances::<CheckedState>::default();
        delta_balances.spend(spender, earner, amount)?;
        delta_balances.spend(spender, leader.id.to_address(), leader_fee)?;
        delta_balances.spend(spender, follower.id.to_address(), follower_fee)?;

        let (_earners, _spenders) = spend_amount(pool.clone(), channel_id, delta_balances).await?;

        // check if we still have budget to spend, after we've updated both Redis and Postgres
        if remaining.is_negative() {
            Err(Error::Event(EventError::CampaignOutOfBudget))
        } else {
            Ok(())
        }
    }

    async fn has_enough_remaining_budget(
        campaign_remaining: &CampaignRemaining,
        campaign: CampaignId,
        amount: UnifiedNum,
    ) -> Result<bool, RedisError> {
        let remaining = campaign_remaining
            .get_remaining_opt(campaign)
            .await?
            .unwrap_or_default();

        Ok(remaining > 0 && remaining.unsigned_abs() > amount.to_u64())
    }

    #[cfg(test)]
    mod test {
        use primitives::util::tests::prep_db::{ADDRESSES, DUMMY_CAMPAIGN};
        use redis::aio::MultiplexedConnection;

        use crate::db::{
            insert_channel,
            redis_pool::TESTS_POOL,
            tests_postgres::{setup_test_migrations, DATABASE_POOL},
        };

        use super::*;

        /// Helper function to set the Campaign Remaining budget in Redis for the tests
        async fn set_campaign_remaining(
            redis: &mut MultiplexedConnection,
            campaign: CampaignId,
            remaining: i64,
        ) {
            let key = CampaignRemaining::get_key(campaign);

            redis::cmd("SET")
                .arg(&key)
                .arg(remaining)
                .query_async::<_, ()>(redis)
                .await
                .expect("Should set Campaign remaining key");
        }

        #[tokio::test]
        async fn test_has_enough_remaining_budget() {
            let mut redis = TESTS_POOL.get().await.expect("Should get redis connection");
            let campaign_remaining = CampaignRemaining::new(redis.connection.clone());
            let campaign = DUMMY_CAMPAIGN.id;
            let amount = UnifiedNum::from(10_000);

            let no_remaining_budget_set =
                has_enough_remaining_budget(&campaign_remaining, campaign, amount)
                    .await
                    .expect("Should check campaign remaining");
            assert!(
                !no_remaining_budget_set,
                "No remaining budget set, should return false"
            );

            set_campaign_remaining(&mut redis, campaign, 9_000).await;

            let not_enough_remaining_budget =
                has_enough_remaining_budget(&campaign_remaining, campaign, amount)
                    .await
                    .expect("Should check campaign remaining");
            assert!(
                !not_enough_remaining_budget,
                "Not enough remaining budget, should return false"
            );

            set_campaign_remaining(&mut redis, campaign, 11_000).await;

            let has_enough_remaining_budget =
                has_enough_remaining_budget(&campaign_remaining, campaign, amount)
                    .await
                    .expect("Should check campaign remaining");

            assert!(
                has_enough_remaining_budget,
                "Should have enough budget for this amount"
            );
        }

        #[tokio::test]
        async fn test_decreasing_remaining_budget() {
            let mut redis = TESTS_POOL.get().await.expect("Should get redis connection");
            let campaign = DUMMY_CAMPAIGN.id;
            let campaign_remaining = CampaignRemaining::new(redis.connection.clone());
            let amount = UnifiedNum::from(5_000);

            set_campaign_remaining(&mut redis, campaign, 9_000).await;

            let remaining = campaign_remaining
                .decrease_by(campaign, amount)
                .await
                .expect("Should decrease campaign remaining");
            assert_eq!(
                4_000, remaining,
                "Should decrease remaining budget with amount and be positive"
            );

            let remaining = campaign_remaining
                .decrease_by(campaign, amount)
                .await
                .expect("Should decrease campaign remaining");
            assert_eq!(
                -1_000, remaining,
                "Should decrease remaining budget with amount and be negative"
            );
        }

        #[tokio::test]
        async fn test_spending_for_events_with_enough_remaining_budget() {
            let mut redis = TESTS_POOL.get().await.expect("Should get redis connection");
            let database = DATABASE_POOL.get().await.expect("Should get a DB pool");
            let campaign_remaining = CampaignRemaining::new(redis.connection.clone());

            setup_test_migrations(database.pool.clone())
                .await
                .expect("Migrations should succeed");

            let campaign = DUMMY_CAMPAIGN.clone();

            // make sure that the Channel is created in Database for the Accounting to work properly
            insert_channel(&database.pool, campaign.channel)
                .await
                .expect("It should insert Channel");

            let publisher = ADDRESSES["publisher"];

            let leader = campaign.leader().unwrap();
            let follower = campaign.follower().unwrap();
            let payout = UnifiedNum::from(300);

            // No Campaign Remaining set, should error
            {
                let spend_event = spend_for_event(
                    &database.pool,
                    &campaign_remaining,
                    &campaign,
                    publisher,
                    leader,
                    follower,
                    payout,
                )
                .await;

                assert!(
                    matches!(
                        spend_event,
                        Err(Error::Event(
                            EventError::CampaignRemainingNotEnoughForPayout
                        ))
                    ),
                    "Campaign budget has no remaining funds to spend"
                );
            }

            // Repeat the same call, but set the Campaign remaining budget in Redis
            {
                set_campaign_remaining(&mut redis, campaign.id, 11_000).await;

                let spend_event = spend_for_event(
                    &database.pool,
                    &campaign_remaining,
                    &campaign,
                    publisher,
                    leader,
                    follower,
                    payout,
                )
                .await;

                assert!(
                    spend_event.is_ok(),
                    "Campaign budget has no remaining funds to spend or an error occurred"
                );

                // Payout: 300
                // Leader fee: 100
                // Leader payout: 300 * 100 / 1000 = 30
                // Follower fee: 100
                // Follower payout: 300 * 100 / 1000 = 30
                assert_eq!(
                    Some(10_640_i64),
                    campaign_remaining
                        .get_remaining_opt(campaign.id)
                        .await
                        .expect("Should have key")
                )
            }
        }
    }
}

#[cfg(test)]
mod test {
    use super::{update_campaign::modify_campaign, *};
    use crate::test_util::setup_dummy_app;
    use hyper::StatusCode;
    use primitives::{
        adapter::Deposit, util::tests::prep_db::DUMMY_CAMPAIGN, BigNum, ChannelId, ValidatorId,
    };

    #[tokio::test]
    /// Test single campaign creation and modification
    // &
    /// Test with multiple campaigns (because of Budget) a modification of campaign
    async fn create_and_modify_with_multiple_campaigns() {
        let app = setup_dummy_app().await;
        let dummy_campaign = DUMMY_CAMPAIGN.clone();

        // this function should be called before each creation/modification of a Campaign!
        let add_deposit_call = |channel: ChannelId, creator: Address, token: Address| {
            app.adapter.add_deposit_call(
                channel,
                creator,
                Deposit {
                    // a deposit 4 times larger than the Campaign Budget
                    total: UnifiedNum::from(200_000_000_000).to_precision(
                        app.config
                            .token_address_whitelist
                            .get(&token)
                            .expect("Should get token")
                            .precision
                            .get(),
                    ),
                    still_on_create2: BigNum::from(0),
                },
            )
        };

        let build_request = |create_campaign: CreateCampaign| -> Request<Body> {
            let auth = Auth {
                era: 0,
                uid: ValidatorId::from(create_campaign.creator),
            };

            let body =
                Body::from(serde_json::to_string(&create_campaign).expect("Should serialize"));

            Request::builder()
                .extension(auth)
                .body(body)
                .expect("Should build Request")
        };

        let campaign: Campaign = {
            // erases the CampaignId for the CreateCampaign request
            let mut create = CreateCampaign::from(dummy_campaign);
            // 500.00000000
            create.budget = UnifiedNum::from(50_000_000_000);
            // prepare for Campaign creation
            add_deposit_call(create.channel.id(), create.creator, create.channel.token);

            let create_response = create_campaign(build_request(create), &app)
                .await
                .expect("Should create campaign");

            assert_eq!(StatusCode::OK, create_response.status());
            let json = hyper::body::to_bytes(create_response.into_body())
                .await
                .expect("Should get json");

            let campaign: Campaign =
                serde_json::from_slice(&json).expect("Should get new Campaign");

            assert_ne!(DUMMY_CAMPAIGN.id, campaign.id);

            let campaign_remaining = CampaignRemaining::new(app.redis.clone());

            let remaining = campaign_remaining
                .get_remaining_opt(campaign.id)
                .await
                .expect("Should get remaining from redis")
                .expect("There should be value for the Campaign");

            assert_eq!(
                UnifiedNum::from(50_000_000_000),
                UnifiedNum::from(remaining.unsigned_abs())
            );
            campaign
        };

        // modify campaign
        let modified = {
            // 1000.00000000
            let new_budget = UnifiedNum::from(100_000_000_000);
            let modify = ModifyCampaign {
                budget: Some(new_budget.clone()),
                validators: None,
                title: Some("Updated title".to_string()),
                pricing_bounds: None,
                event_submission: None,
                ad_units: None,
                targeting_rules: None,
            };
            // prepare for Campaign modification
            add_deposit_call(
                campaign.channel.id(),
                campaign.creator,
                campaign.channel.token,
            );

            let modified_campaign =
                modify_campaign(&app.pool, &app.campaign_remaining, campaign.clone(), modify)
                    .await
                    .expect("Should modify campaign");

            assert_eq!(new_budget, modified_campaign.budget);
            assert_eq!(Some("Updated title".to_string()), modified_campaign.title);

            modified_campaign
        };

        // we have 1000 left from our deposit, so we are using half of it
        let _second_campaign = {
            // erases the CampaignId for the CreateCampaign request
            let mut create_second = CreateCampaign::from(DUMMY_CAMPAIGN.clone());
            // 500.00000000
            create_second.budget = UnifiedNum::from(50_000_000_000);

            // prepare for Campaign creation
            add_deposit_call(
                create_second.channel.id(),
                create_second.creator,
                create_second.channel.token,
            );

            let create_response = create_campaign(build_request(create_second), &app)
                .await
                .expect("Should create campaign");

            assert_eq!(StatusCode::OK, create_response.status());
            let json = hyper::body::to_bytes(create_response.into_body())
                .await
                .expect("Should get json");

            let second_campaign: Campaign =
                serde_json::from_slice(&json).expect("Should get new Campaign");

            second_campaign
        };

        // No budget left for new campaigns
        // remaining: 500
        // new campaign budget: 600
        {
            // erases the CampaignId for the CreateCampaign request
            let mut create = CreateCampaign::from(DUMMY_CAMPAIGN.clone());
            // 600.00000000
            create.budget = UnifiedNum::from(60_000_000_000);

            // prepare for Campaign creation
            add_deposit_call(create.channel.id(), create.creator, create.channel.token);

            let create_err = create_campaign(build_request(create), &app)
                .await
                .expect_err("Should return Error response");

            assert_eq!(
                ResponseError::BadRequest(
                    "Not enough deposit left for the new campaign's budget".to_string()
                ),
                create_err
            );
        }

        // modify first campaign, by lowering the budget from 1000 to 900
        let modified = {
            let lower_budget = UnifiedNum::from(90_000_000_000);
            let modify = ModifyCampaign {
                budget: Some(lower_budget.clone()),
                validators: None,
                title: None,
                pricing_bounds: None,
                event_submission: None,
                ad_units: None,
                targeting_rules: None,
            };

            // prepare for Campaign modification
            add_deposit_call(
                modified.channel.id(),
                modified.creator,
                modified.channel.token,
            );

            let modified_campaign =
                modify_campaign(&app.pool, &app.campaign_remaining, modified, modify)
                    .await
                    .expect("Should modify campaign");

            assert_eq!(lower_budget, modified_campaign.budget);

            modified_campaign
        };

        // Just enough budget to create this Campaign
        // remaining: 600
        // new campaign budget: 600
        {
            // erases the CampaignId for the CreateCampaign request
            let mut create = CreateCampaign::from(DUMMY_CAMPAIGN.clone());
            // 600.00000000
            create.budget = UnifiedNum::from(60_000_000_000);

            // prepare for Campaign creation
            add_deposit_call(create.channel.id(), create.creator, create.channel.token);

            let create_response = create_campaign(build_request(create), &app)
                .await
                .expect("Should return create campaign");

            let json = hyper::body::to_bytes(create_response.into_body())
                .await
                .expect("Should get json");

            let _campaign: Campaign =
                serde_json::from_slice(&json).expect("Should get new Campaign");
        }

        // Modify a campaign without enough budget
        // remaining: 0
        // new campaign budget: 1100
        // current campaign budget: 900
        {
            let new_budget = UnifiedNum::from(110_000_000_000);
            let modify = ModifyCampaign {
                budget: Some(new_budget),
                validators: None,
                title: None,
                pricing_bounds: None,
                event_submission: None,
                ad_units: None,
                targeting_rules: None,
            };

            // prepare for Campaign modification
            add_deposit_call(
                modified.channel.id(),
                modified.creator,
                modified.channel.token,
            );

            let modify_err = modify_campaign(&app.pool, &app.campaign_remaining, modified, modify)
                .await
                .expect_err("Should return Error response");

            assert!(
                matches!(modify_err, Error::NewBudget(string) if string == "Not enough deposit left for the campaign's new budget")
            );
        }
    }
}<|MERGE_RESOLUTION|>--- conflicted
+++ resolved
@@ -1,14 +1,11 @@
 use crate::{
     db::{
         accounting::{get_accounting, Side},
-<<<<<<< HEAD
         campaign::{get_campaigns_by_channel, insert_campaign, list_campaigns, update_campaign},
         spendable::fetch_spendable,
-=======
         campaign::{get_campaigns_by_channel, update_campaign},
         insert_campaign, insert_channel,
         spendable::{fetch_spendable, update_spendable},
->>>>>>> add7568d
         CampaignRemaining, DbPool, RedisError,
     },
     success_response, Application, Auth, ResponseError,
@@ -18,15 +15,9 @@
 use primitives::{
     adapter::{Adapter, AdapterErrorKind, Error as AdapterError},
     campaign_validator::Validator,
-<<<<<<< HEAD
-    sentry::campaign::CampaignListQuery,
-=======
     channel_v5::Channel,
-    config::TokenInfo,
->>>>>>> add7568d
     sentry::campaign_create::{CreateCampaign, ModifyCampaign},
     spender::Spendable,
-    Address, Campaign, Deposit, UnifiedNum,
 };
 use slog::error;
 use std::cmp::{max, Ordering};
