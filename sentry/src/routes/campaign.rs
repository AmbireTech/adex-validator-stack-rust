--- conflicted
+++ resolved
@@ -271,9 +271,6 @@
     req: Request<Body>,
     app: &Application<A>,
 ) -> Result<Response<Body>, ResponseError> {
-<<<<<<< HEAD
-    let query = serde_urlencoded::from_str::<CampaignListQuery>(req.uri().query().unwrap_or(""))?;
-=======
     let mut query =
         serde_urlencoded::from_str::<CampaignListQuery>(req.uri().query().unwrap_or(""))?;
 
@@ -289,7 +286,6 @@
         // default, no filtration by validator
         _ => None,
     };
->>>>>>> 1fe1b5b7
 
     let limit = app.config.campaigns_find_limit;
     let skip = query
