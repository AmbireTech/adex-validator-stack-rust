//! This module contains all the Sentry REST API routers.
//!
//! Ideally these routers will be replaced with proper routing,
//! when we replace the custom `hyper` server setup with a web framework.
//!
//! # Routers
//!
//! Routers are functions that are called on certain route prefix (e.g. `/v5/channel`, `/v5/campaign`)
//! and they perform a few key operations for the REST API web server:
//!
//! - Extract parameters from the route
//! - Match against the different HTTP methods
//! - Calls additional [`middleware`](`crate::middleware`)s for the route
//!
use std::sync::Arc;

use crate::{
    middleware::{
        auth::{
            authenticate_as_advertiser, authenticate_as_publisher, authentication_required,
            is_admin, AuthRequired, IsAdmin,
        },
        campaign::{called_by_creator, campaign_load, CalledByCreator, CampaignLoad},
        channel::{channel_load, ChannelLoad},
        Chain, Middleware,
    },
    response::ResponseError,
    routes::{
        analytics::analytics,
        campaign,
        campaign::{campaign_list, create_campaign, update_campaign},
        channel::{
            add_spender_leaf, add_spender_leaf_axum, channel_dummy_deposit, channel_list,
            channel_payout, get_accounting_for_channel, get_accounting_for_channel_axum,
            get_all_spender_limits, get_all_spender_limits_axum, get_spender_limits,
            get_spender_limits_axum, last_approved, last_approved_axum,
            validator_message::{
                create_validator_messages, extract_params, list_validator_messages,
            },
        },
    },
    Application, Auth,
};
use adapter::{prelude::*, Adapter, Dummy};
use axum::{
    middleware::{self, Next},
    routing::{get, post},
    Extension, Router,
};
use hyper::{Body, Method, Request, Response};
use once_cell::sync::Lazy;
use primitives::analytics::{
    query::{AllowedKey, ALLOWED_KEYS},
    AuthenticateAs,
};
use regex::Regex;
use tower::ServiceBuilder;

use super::{
    analytics::{analytics_axum, GET_ANALYTICS_ALLOWED_KEYS},
    channel::{
        channel_dummy_deposit_axum, channel_list_axum, channel_payout_axum,
        validator_message::{create_validator_messages_axum, list_validator_messages_axum},
    },
    units_for_slot::post_units_for_slot,
};

pub(crate) static LAST_APPROVED_BY_CHANNEL_ID: Lazy<Regex> = Lazy::new(|| {
    Regex::new(r"^/v5/channel/0x([a-zA-Z0-9]{64})/last-approved/?$")
        .expect("The regex should be valid")
});

/// Only the initial Regex to be matched.
pub(crate) static CHANNEL_VALIDATOR_MESSAGES: Lazy<Regex> = Lazy::new(|| {
    Regex::new(r"^/v5/channel/0x([a-zA-Z0-9]{64})/validator-messages(/.*)?$")
        .expect("The regex should be valid")
});

pub(crate) static CHANNEL_SPENDER_LEAF_AND_TOTAL_DEPOSITED: Lazy<Regex> = Lazy::new(|| {
    Regex::new(r"^/v5/channel/0x([a-zA-Z0-9]{64})/spender/0x([a-zA-Z0-9]{40})/?$")
        .expect("This regex should be valid")
});

pub(crate) static INSERT_EVENTS_BY_CAMPAIGN_ID: Lazy<Regex> = Lazy::new(|| {
    Regex::new(r"^/v5/campaign/(0x[a-zA-Z0-9]{32})/events/?$").expect("The regex should be valid")
});

pub(crate) static CLOSE_CAMPAIGN_BY_CAMPAIGN_ID: Lazy<Regex> = Lazy::new(|| {
    Regex::new(r"^/v5/campaign/(0x[a-zA-Z0-9]{32})/close/?$").expect("The regex should be valid")
});

pub(crate) static CAMPAIGN_UPDATE_BY_ID: Lazy<Regex> = Lazy::new(|| {
    Regex::new(r"^/v5/campaign/(0x[a-zA-Z0-9]{32})/?$").expect("The regex should be valid")
});

pub(crate) static CHANNEL_ALL_SPENDER_LIMITS: Lazy<Regex> = Lazy::new(|| {
    Regex::new(r"^/v5/channel/0x([a-zA-Z0-9]{64})/spender/all/?$")
        .expect("The regex should be valid")
});

pub(crate) static CHANNEL_ACCOUNTING: Lazy<Regex> = Lazy::new(|| {
    Regex::new(r"^/v5/channel/0x([a-zA-Z0-9]{64})/accounting/?$")
        .expect("The regex should be valid")
});

pub(crate) static CHANNEL_PAY: Lazy<Regex> = Lazy::new(|| {
    Regex::new(r"^/v5/channel/0x([a-zA-Z0-9]{64})/pay/?$").expect("The regex should be valid")
});

/// When using [`adapter::Dummy`] you can set the Channel deposit for the Authenticated address.
pub(crate) static CHANNEL_DUMMY_ADAPTER_DEPOSIT: Lazy<Regex> =
    Lazy::new(|| Regex::new(r"^/v5/channel/dummy-deposit/?$").expect("The regex should be valid"));

/// Regex extracted parameters.
/// This struct is created manually on each of the matched routes.
#[derive(Debug, Clone)]
pub struct RouteParams(pub Vec<String>);

impl RouteParams {
    pub fn get(&self, index: usize) -> Option<String> {
        self.0.get(index).map(ToOwned::to_owned)
    }

    pub fn index(&self, i: usize) -> String {
        self.0[i].clone()
    }
}

async fn if_dummy_adapter<C: Locked + 'static, B>(
    request: Request<B>,
    next: Next<B>,
) -> Result<axum::response::Response, axum::http::StatusCode> {
    use std::any::Any;

    let app = request
        .extensions()
        .get::<Arc<Application<C>>>()
        .expect("Application should always be present");

    if <dyn Any + Send + Sync>::downcast_ref::<Adapter<Dummy>>(&app.adapter).is_some() {
        Ok(next.run(request).await)
    } else {
        Err(axum::http::StatusCode::NOT_FOUND)
    }
}

pub fn channels_router_axum<C: Locked + 'static>() -> Router {
    let spender_routes = Router::new()
        .route(
            "/:addr",
            get(get_spender_limits_axum::<C>).post(add_spender_leaf_axum::<C>),
        )
        .route("/all", get(get_all_spender_limits_axum::<C>))
        .layer(
            // keeps the order from top to bottom!
            ServiceBuilder::new().layer(middleware::from_fn(authentication_required::<C, _>)),
        );

    let channel_routes = Router::new()
        .route(
            "/pay",
            post(channel_payout_axum::<C>)
                .route_layer(middleware::from_fn(authentication_required::<C, _>)),
        )
<<<<<<< HEAD
        .route(
            "/validator-messages",
            post(create_validator_messages_axum::<C>)
                .route_layer(middleware::from_fn(authentication_required::<C, _>)),
        )
        .route(
            "/validator-messages",
            get(list_validator_messages_axum::<C>),
        )
        // We allow Message Type filtering only when filtering by a ValidatorId
        .route(
            "/validator-messages/:address/*message_types",
            get(list_validator_messages_axum::<C>),
        )
=======
        .route("/accounting", get(get_accounting_for_channel_axum::<C>))
        .route("/last-approved", get(last_approved_axum::<C>))
        .nest("/spender", spender_routes)
>>>>>>> 38c8954f
        .layer(
            // keeps the order from top to bottom!
            ServiceBuilder::new()
                // Load the campaign from database based on the CampaignId
                .layer(middleware::from_fn(channel_load::<C, _>)),
        );

    Router::new()
        .route("/list", get(channel_list_axum::<C>))
        .nest("/:id", channel_routes)
        // Only available if Dummy Adapter is used!
        .route(
            "/dummy-deposit",
            post(channel_dummy_deposit_axum::<C>)
                .route_layer(middleware::from_fn(if_dummy_adapter::<C, _>))
                .route_layer(middleware::from_fn(authentication_required::<C, _>)),
        )
}

// TODO AIP#61: Add routes for:
// - GET /channel/:id/get-leaf
pub async fn channels_router<C: Locked + 'static>(
    mut req: Request<Body>,
    app: &Application<C>,
) -> Result<Response<Body>, ResponseError> {
    use std::any::Any;
    let (path, method) = (req.uri().path().to_owned(), req.method());

    // `GET /v5/channel/list`
    if let ("/v5/channel/list", &Method::GET) = (path.as_str(), method) {
        channel_list(req, app).await
    }
    // `GET /v5/channel/:id/last-approved`
    else if let (Some(caps), &Method::GET) = (LAST_APPROVED_BY_CHANNEL_ID.captures(&path), method)
    {
        let param = RouteParams(vec![caps
            .get(1)
            .map_or("".to_string(), |m| m.as_str().to_string())]);
        req.extensions_mut().insert(param);

        req = ChannelLoad.call(req, app).await?;

        last_approved(req, app).await
    }
    // `GET /v5/channel/:id/validator-messages`
    else if let (Some(caps), &Method::GET) = (CHANNEL_VALIDATOR_MESSAGES.captures(&path), method)
    {
        let param = RouteParams(vec![caps
            .get(1)
            .map_or("".to_string(), |m| m.as_str().to_string())]);

        req.extensions_mut().insert(param);

        req = ChannelLoad.call(req, app).await?;

        // @TODO: Move this to a middleware?!
        let extract_params = match extract_params(caps.get(2).map_or("", |m| m.as_str())) {
            Ok(params) => params,
            Err(error) => {
                return Err(error.into());
            }
        };

        list_validator_messages(req, app, &extract_params.0, &extract_params.1).await
    }
    // `POST /v5/channel/:id/validator-messages`
    else if let (Some(caps), &Method::POST) = (CHANNEL_VALIDATOR_MESSAGES.captures(&path), method)
    {
        let param = RouteParams(vec![caps
            .get(1)
            .map_or("".to_string(), |m| m.as_str().to_string())]);

        req.extensions_mut().insert(param);

        let req = Chain::new()
            .chain(AuthRequired)
            .chain(ChannelLoad)
            .apply(req, app)
            .await?;

        create_validator_messages(req, app).await
    }
    // `GET /v5/channel/:id/spender/:addr`
    else if let (Some(caps), &Method::GET) = (
        CHANNEL_SPENDER_LEAF_AND_TOTAL_DEPOSITED.captures(&path),
        method,
    ) {
        let param = RouteParams(vec![
            caps.get(1)
                .map_or("".to_string(), |m| m.as_str().to_string()), // channel ID
            caps.get(2)
                .map_or("".to_string(), |m| m.as_str().to_string()), // spender addr
        ]);
        req.extensions_mut().insert(param);
        req = Chain::new()
            .chain(AuthRequired)
            .chain(ChannelLoad)
            .apply(req, app)
            .await?;

        get_spender_limits(req, app).await
    }
    // `POST /v5/channel/:id/spender/:addr`
    else if let (Some(caps), &Method::POST) = (
        CHANNEL_SPENDER_LEAF_AND_TOTAL_DEPOSITED.captures(&path),
        method,
    ) {
        let param = RouteParams(vec![
            caps.get(1)
                .map_or("".to_string(), |m| m.as_str().to_string()), // channel ID
            caps.get(2)
                .map_or("".to_string(), |m| m.as_str().to_string()), // spender addr
        ]);
        req.extensions_mut().insert(param);
        req = Chain::new()
            .chain(AuthRequired)
            .chain(ChannelLoad)
            .apply(req, app)
            .await?;

        add_spender_leaf(req, app).await
    }
    // `GET /v5/channel/:id/spender/all`
    else if let (Some(caps), &Method::GET) = (CHANNEL_ALL_SPENDER_LIMITS.captures(&path), method)
    {
        let param = RouteParams(vec![caps
            .get(1)
            .map_or("".to_string(), |m| m.as_str().to_string())]);
        req.extensions_mut().insert(param);

        req = Chain::new()
            .chain(AuthRequired)
            .chain(ChannelLoad)
            .apply(req, app)
            .await?;

        get_all_spender_limits(req, app).await
    }
    // `GET /v5/channel/:id/accounting`
    else if let (Some(caps), &Method::GET) = (CHANNEL_ACCOUNTING.captures(&path), method) {
        let param = RouteParams(vec![caps
            .get(1)
            .map_or("".to_string(), |m| m.as_str().to_string())]);
        req.extensions_mut().insert(param);

        req = Chain::new()
            .chain(AuthRequired)
            .chain(ChannelLoad)
            .apply(req, app)
            .await?;

        get_accounting_for_channel(req, app).await
    }
    // POST /v5/channel/:id/pay
    else if let (Some(caps), &Method::POST) = (CHANNEL_PAY.captures(&path), method) {
        let param = RouteParams(vec![caps
            .get(1)
            .map_or("".to_string(), |m| m.as_str().to_string())]);
        req.extensions_mut().insert(param);

        req = Chain::new()
            .chain(AuthRequired)
            .chain(ChannelLoad)
            .apply(req, app)
            .await?;

        channel_payout(req, app).await
    }
    // POST /v5/channel/dummy-deposit
    // We allow the calling of the method only if we are using the Dummy adapter!
    else if let (Some(_caps), &Method::POST, true) = (
        CHANNEL_DUMMY_ADAPTER_DEPOSIT.captures(&path),
        method,
        <dyn Any + Send + Sync>::downcast_ref::<Adapter<Dummy>>(&app.adapter).is_some(),
    ) {
        req = Chain::new().chain(AuthRequired).apply(req, app).await?;

        channel_dummy_deposit(req, app).await
    } else {
        Err(ResponseError::NotFound)
    }
}

pub fn campaigns_router_axum<C: Locked + 'static>() -> Router {
    let campaign_routes = Router::new()
        .route(
            "/",
            // Campaign update
            post(campaign::update_campaign::handle_route_axum::<C>).route_layer(
                ServiceBuilder::new()
                    .layer(middleware::from_fn(authentication_required::<C, _>))
                    .layer(middleware::from_fn(called_by_creator::<C, _>)),
            ),
        )
        .route(
            "/events",
            post(campaign::insert_events::handle_route_axum::<C>),
        )
        .route(
            "/close",
            post(campaign::close_campaign_axum::<C>).route_layer(
                ServiceBuilder::new()
                    .layer(middleware::from_fn(authentication_required::<C, _>))
                    .layer(middleware::from_fn(called_by_creator::<C, _>)),
            ),
        )
        .layer(
            // keeps the order from top to bottom!
            ServiceBuilder::new()
                // Load the campaign from database based on the CampaignId
                .layer(middleware::from_fn(campaign_load::<C, _>)),
        );

    Router::new()
        .route("/list", get(campaign::campaign_list_axum::<C>))
        .route(
            "/",
            // For creating campaigns
            post(campaign::create_campaign_axum::<C>),
        )
        .nest("/:id", campaign_routes)
}

/// `/v5/campaign` router
pub async fn campaigns_router<C: Locked + 'static>(
    mut req: Request<Body>,
    app: &Application<C>,
) -> Result<Response<Body>, ResponseError> {
    let (path, method) = (req.uri().path(), req.method());

    // For creating campaigns
    if (path, method) == ("/v5/campaign", &Method::POST) {
        let req = AuthRequired.call(req, app).await?;

        create_campaign(req, app).await
    } else if let (Some(_caps), &Method::POST) = (CAMPAIGN_UPDATE_BY_ID.captures(path), method) {
        let req = Chain::new()
            .chain(AuthRequired)
            .chain(CampaignLoad)
            .chain(CalledByCreator)
            .apply(req, app)
            .await?;

        update_campaign::handle_route(req, app).await
    } else if let (Some(caps), &Method::POST) =
        (INSERT_EVENTS_BY_CAMPAIGN_ID.captures(path), method)
    {
        let param = RouteParams(vec![caps
            .get(1)
            .map_or("".to_string(), |m| m.as_str().to_string())]);
        req.extensions_mut().insert(param);

        let req = CampaignLoad.call(req, app).await?;

        campaign::insert_events::handle_route(req, app).await
    } else if let (Some(caps), &Method::POST) =
        (CLOSE_CAMPAIGN_BY_CAMPAIGN_ID.captures(path), method)
    {
        let param = RouteParams(vec![caps
            .get(1)
            .map_or("".to_string(), |m| m.as_str().to_string())]);
        req.extensions_mut().insert(param);

        req = Chain::new()
            .chain(AuthRequired)
            .chain(CampaignLoad)
            .apply(req, app)
            .await?;

        campaign::close_campaign(req, app).await
    } else if method == Method::GET && path == "/v5/campaign/list" {
        campaign_list(req, app).await
    } else {
        Err(ResponseError::NotFound)
    }
}

pub async fn units_for_slot_router<C: Locked + 'static>(
    req: Request<Body>,
    app: &Application<C>,
) -> Result<Response<Body>, ResponseError> {
    let (route, method) = (req.uri().path(), req.method());

    match (method, route) {
        (&Method::POST, "/v5/units-for-slot") => post_units_for_slot(req, app).await,

        _ => Err(ResponseError::NotFound),
    }
}

/// `/v5/analytics` router
pub fn analytics_router_axum<C: Locked + 'static>() -> Router {
    let authenticated_analytics = Router::new()
        .route(
            "/for-advertiser",
            get(analytics_axum::<C>).route_layer(
                ServiceBuilder::new()
                    .layer(middleware::from_fn(authenticate_as_advertiser))
                    .layer(Extension(ALLOWED_KEYS.clone())),
            ),
        )
        .route(
            "/for-publisher",
            get(analytics_axum::<C>).route_layer(
                ServiceBuilder::new()
                    .layer(middleware::from_fn(authenticate_as_publisher))
                    .layer(Extension(ALLOWED_KEYS.clone())),
            ),
        )
        .route(
            "/for-admin",
            get(analytics_axum::<C>).route_layer(
                ServiceBuilder::new()
                    .layer(middleware::from_fn(is_admin::<C, _>))
                    .layer(Extension(ALLOWED_KEYS.clone())),
            ),
        )
        .layer(
            // keeps the order from top to bottom!
            ServiceBuilder::new()
                // authentication is required for all routes
                .layer(middleware::from_fn(authentication_required::<C, _>)),
        );

    Router::new()
        .route(
            "/",
            // only some keys are allowed for the default analytics route
            get(analytics_axum::<C>).route_layer(Extension(GET_ANALYTICS_ALLOWED_KEYS.clone())),
        )
        .merge(authenticated_analytics)
}

/// `/v5/analytics` router
pub async fn analytics_router<C: Locked + 'static>(
    mut req: Request<Body>,
    app: &Application<C>,
) -> Result<Response<Body>, ResponseError> {
    let (route, method) = (req.uri().path(), req.method());

    match (route, method) {
        ("/v5/analytics", &Method::GET) => {
            let allowed_keys_for_request = vec![AllowedKey::Country, AllowedKey::AdSlotType]
                .into_iter()
                .collect();
            analytics(req, app, Some(allowed_keys_for_request), None).await
        }
        ("/v5/analytics/for-advertiser", &Method::GET) => {
            let req = AuthRequired.call(req, app).await?;

            let authenticate_as = req
                .extensions()
                .get::<Auth>()
                .map(|auth| AuthenticateAs::Advertiser(auth.uid))
                .ok_or(ResponseError::Unauthorized)?;

            analytics(req, app, None, Some(authenticate_as)).await
        }
        ("/v5/analytics/for-publisher", &Method::GET) => {
            let authenticate_as = req
                .extensions()
                .get::<Auth>()
                .map(|auth| AuthenticateAs::Publisher(auth.uid))
                .ok_or(ResponseError::Unauthorized)?;

            let req = AuthRequired.call(req, app).await?;
            analytics(req, app, None, Some(authenticate_as)).await
        }
        ("/v5/analytics/for-admin", &Method::GET) => {
            req = Chain::new()
                .chain(AuthRequired)
                .chain(IsAdmin)
                .apply(req, app)
                .await?;
            analytics(req, app, None, None).await
        }
        _ => Err(ResponseError::NotFound),
    }
}<|MERGE_RESOLUTION|>--- conflicted
+++ resolved
@@ -162,7 +162,9 @@
             post(channel_payout_axum::<C>)
                 .route_layer(middleware::from_fn(authentication_required::<C, _>)),
         )
-<<<<<<< HEAD
+        .route("/accounting", get(get_accounting_for_channel_axum::<C>))
+        .route("/last-approved", get(last_approved_axum::<C>))
+        .nest("/spender", spender_routes)
         .route(
             "/validator-messages",
             post(create_validator_messages_axum::<C>)
@@ -177,11 +179,6 @@
             "/validator-messages/:address/*message_types",
             get(list_validator_messages_axum::<C>),
         )
-=======
-        .route("/accounting", get(get_accounting_for_channel_axum::<C>))
-        .route("/last-approved", get(last_approved_axum::<C>))
-        .nest("/spender", spender_routes)
->>>>>>> 38c8954f
         .layer(
             // keeps the order from top to bottom!
             ServiceBuilder::new()
