--- conflicted
+++ resolved
@@ -38,19 +38,9 @@
         analytics::{analytics, GET_ANALYTICS_ALLOWED_KEYS},
         campaign,
         channel::{
-<<<<<<< HEAD
-            add_spender_leaf, add_spender_leaf_axum, channel_dummy_deposit, channel_list,
-            channel_payout, get_accounting_for_channel, get_accounting_for_channel_axum,
-            get_all_spender_limits, get_all_spender_limits_axum, get_earner_leaf, get_spender_leaf,
-            get_spender_limits, get_spender_limits_axum, last_approved, last_approved_axum,
-            validator_message::{
-                create_validator_messages, extract_params, list_validator_messages,
-            },
-=======
             add_spender_leaf, channel_dummy_deposit, channel_list, channel_payout,
-            get_accounting_for_channel, get_all_spender_limits, get_spender_limits, last_approved,
+            get_accounting_for_channel, get_all_spender_limits, get_spender_limits, last_approved, get_spender_leaf, get_earner_leaf,
             validator_message::{create_validator_messages, list_validator_messages},
->>>>>>> a7db507d
         },
         units_for_slot::post_units_for_slot,
     },
@@ -102,9 +92,7 @@
         .route("/accounting", get(get_accounting_for_channel::<C>))
         .route("/last-approved", get(last_approved::<C>))
         .nest("/spender", spender_routes)
-<<<<<<< HEAD
         .nest("/get-leaf", get_leaf_routes)
-=======
         .route(
             "/validator-messages",
             post(create_validator_messages::<C>)
@@ -116,7 +104,6 @@
             "/validator-messages/:address/*message_types",
             get(list_validator_messages::<C>),
         )
->>>>>>> a7db507d
         .layer(
             // keeps the order from top to bottom!
             ServiceBuilder::new()
