//! `/v5/channel` routes
//!

use crate::db::{
    accounting::{
        get_accounting, get_all_accountings_for_channel, spend_amount, update_accounting, Side,
    },
    insert_channel, list_channels,
    spendable::{fetch_spendable, get_all_spendables_for_channel, update_spendable},
    validator_message::{latest_approve_state, latest_heartbeats, latest_new_state},
    DbPool,
};
use crate::{
    campaign::fetch_campaign_ids_for_channel, success_response, Application, Auth, ResponseError,
    RouteParams,
};
use adapter::{client::Locked, Adapter};
use futures::future::try_join_all;
use hyper::{Body, Request, Response};
use primitives::{
    balances::{Balances, CheckedState, UncheckedState},
    sentry::{
        channel_list::ChannelListQuery, AccountingResponse, AllSpendersQuery, AllSpendersResponse,
        ChannelPayRequest, LastApproved, LastApprovedQuery, LastApprovedResponse, SpenderResponse,
        SuccessResponse,
    },
    spender::{Spendable, Spender},
    validator::NewState,
    Address, ChainOf, Channel, Deposit, UnifiedNum,
};
use slog::{error, Logger};
use std::{collections::HashMap, str::FromStr};

/// `GET /v5/channel/list` request
///
/// Query: [`ChannelListQuery`]
///
/// Response: [`ChannelListResponse`](primitives::sentry::channel_list::ChannelListResponse)
pub async fn channel_list<C: Locked + 'static>(
    req: Request<Body>,
    app: &Application<C>,
) -> Result<Response<Body>, ResponseError> {
    let query = serde_urlencoded::from_str::<ChannelListQuery>(req.uri().query().unwrap_or(""))?;
    let skip = query
        .page
        .checked_mul(app.config.channels_find_limit.into())
        .ok_or_else(|| ResponseError::BadRequest("Page and/or limit is too large".into()))?;

    let list_response = list_channels(
        &app.pool,
        skip,
        app.config.channels_find_limit,
        query.validator,
    )
    .await?;

    Ok(success_response(serde_json::to_string(&list_response)?))
}

/// `GET /v5/channel/0xXXX.../last-approved` request
///
/// Query: [`LastApprovedQuery`]
///
/// Response: [`LastApprovedResponse`]
pub async fn last_approved<C: Locked + 'static>(
    req: Request<Body>,
    app: &Application<C>,
) -> Result<Response<Body>, ResponseError> {
    // get request Channel
    let channel = req
        .extensions()
        .get::<ChainOf<Channel>>()
        .ok_or(ResponseError::NotFound)?
        .context;

    let default_response = Response::builder()
        .header("Content-type", "application/json")
        .body(
            serde_json::to_string(&LastApprovedResponse::<UncheckedState> {
                last_approved: None,
                heartbeats: None,
            })?
            .into(),
        )
        .expect("should build response");

    let approve_state = match latest_approve_state(&app.pool, &channel).await? {
        Some(approve_state) => approve_state,
        None => return Ok(default_response),
    };

    let state_root = approve_state.msg.state_root.clone();

    let new_state = latest_new_state(&app.pool, &channel, &state_root).await?;
    if new_state.is_none() {
        return Ok(default_response);
    }

    let query = serde_urlencoded::from_str::<LastApprovedQuery>(req.uri().query().unwrap_or(""))?;
    let validators = vec![channel.leader, channel.follower];
    let channel_id = channel.id();
    let heartbeats = if query.with_heartbeat.is_some() {
        let result = try_join_all(
            validators
                .iter()
                .map(|validator| latest_heartbeats(&app.pool, &channel_id, validator)),
        )
        .await?;
        Some(result.into_iter().flatten().collect::<Vec<_>>())
    } else {
        None
    };

    Ok(Response::builder()
        .header("Content-type", "application/json")
        .body(
            serde_json::to_string(&LastApprovedResponse {
                last_approved: Some(LastApproved {
                    new_state,
                    approve_state: Some(approve_state),
                }),
                heartbeats,
            })?
            .into(),
        )
        .unwrap())
}

/// This will make sure to insert/get the `Channel` from DB before attempting to create the `Spendable`
async fn create_or_update_spendable_document<A: Locked>(
    adapter: &Adapter<A>,
    pool: DbPool,
    channel_context: &ChainOf<Channel>,
    spender: Address,
) -> Result<Spendable, ResponseError> {
    insert_channel(&pool, channel_context.context).await?;

    let deposit = adapter.get_deposit(channel_context, spender).await?;
    let total = UnifiedNum::from_precision(deposit.total, channel_context.token.precision.get());
    let still_on_create2 = UnifiedNum::from_precision(
        deposit.still_on_create2,
        channel_context.token.precision.get(),
    );
    let (total, still_on_create2) = match (total, still_on_create2) {
        (Some(total), Some(still_on_create2)) => (total, still_on_create2),
        _ => {
            return Err(ResponseError::BadRequest(
                "couldn't get deposit from precision".to_string(),
            ))
        }
    };

    let spendable = Spendable {
        channel: channel_context.context,
        deposit: Deposit {
            total,
            still_on_create2,
        },
        spender,
    };

    // Insert latest spendable in DB
    update_spendable(pool, &spendable).await?;

    Ok(spendable)
}

fn spender_response_without_leaf(
    total_deposited: UnifiedNum,
) -> Result<Response<Body>, ResponseError> {
    let res = SpenderResponse {
        spender: Spender {
            total_deposited,
            total_spent: None,
        },
    };
    Ok(success_response(serde_json::to_string(&res)?))
}

/// `GET /v5/channel/0xXXX.../spender/0xXXX...` request
///
/// Response: [`SpenderResponse`]
pub async fn get_spender_limits<C: Locked + 'static>(
    req: Request<Body>,
    app: &Application<C>,
) -> Result<Response<Body>, ResponseError> {
    let route_params = req
        .extensions()
        .get::<RouteParams>()
        .expect("request should have route params");

    let channel_context = req
        .extensions()
        .get::<ChainOf<Channel>>()
        .expect("Request should have Channel & Chain/TokenInfo")
        .to_owned();
    let channel = &channel_context.context;

    let spender = Address::from_str(&route_params.index(1))?;

    let latest_spendable = fetch_spendable(app.pool.clone(), &spender, &channel.id()).await?;

    let latest_spendable = match latest_spendable {
        Some(spendable) => spendable,
        None => {
            create_or_update_spendable_document(
                &app.adapter,
                app.pool.clone(),
                &channel_context,
                spender,
            )
            .await?
        }
    };

    let new_state = match get_corresponding_new_state(&app.pool, &app.logger, channel).await? {
        Some(new_state) => new_state,
        None => return spender_response_without_leaf(latest_spendable.deposit.total),
    };

    let total_spent = new_state
        .balances
        .spenders
        .get(&spender)
        .map(|spent| spent.to_owned());

    // returned output
    let res = SpenderResponse {
        spender: Spender {
            total_deposited: latest_spendable.deposit.total,
            total_spent,
        },
    };
    Ok(success_response(serde_json::to_string(&res)?))
}

/// `GET /v5/channel/0xXXX.../spender/all` request
///
/// Response: [`AllSpendersResponse`]
pub async fn get_all_spender_limits<C: Locked + 'static>(
    req: Request<Body>,
    app: &Application<C>,
) -> Result<Response<Body>, ResponseError> {
    let channel = req
        .extensions()
        .get::<ChainOf<Channel>>()
        .expect("Request should have Channel")
        .context;

    let query = serde_urlencoded::from_str::<AllSpendersQuery>(req.uri().query().unwrap_or(""))?;
    let limit = app.config.spendable_find_limit;
    let skip = query
        .page
        .checked_mul(limit.into())
        .ok_or_else(|| ResponseError::FailedValidation("Page and/or limit is too large".into()))?;

    let new_state = get_corresponding_new_state(&app.pool, &app.logger, &channel).await?;

    let mut all_spender_limits: HashMap<Address, Spender> = HashMap::new();

    let (all_spendables, pagination) =
        get_all_spendables_for_channel(app.pool.clone(), &channel.id(), skip, limit.into()).await?;

    // Using for loop to avoid async closures
    for spendable in all_spendables {
        let spender = spendable.spender;
        let total_spent = match new_state {
            Some(ref new_state) => new_state.balances.spenders.get(&spender).map(|balance| {
                spendable
                    .deposit
                    .total
                    .checked_sub(balance)
                    .unwrap_or_default()
            }),
            None => None,
        };

        let spender_info = Spender {
            total_deposited: spendable.deposit.total,
            total_spent,
        };

        all_spender_limits.insert(spender, spender_info);
    }

    let res = AllSpendersResponse {
        spenders: all_spender_limits,
        pagination,
    };

    Ok(success_response(serde_json::to_string(&res)?))
}

/// `POST /v5/channel/0xXXX.../spender/0xXXX...` request
///
/// internally, to make the validator worker to add a spender leaf in NewState we'll just update Accounting
pub async fn add_spender_leaf<C: Locked + 'static>(
    req: Request<Body>,
    app: &Application<C>,
) -> Result<Response<Body>, ResponseError> {
    let route_params = req
        .extensions()
        .get::<RouteParams>()
        .expect("request should have route params");
    let spender = Address::from_str(&route_params.index(1))?;

    let channel = req
        .extensions()
        .get::<ChainOf<Channel>>()
        .ok_or(ResponseError::NotFound)?
        .context;

    update_accounting(
        app.pool.clone(),
        channel.id(),
        spender,
        Side::Spender,
        UnifiedNum::from_u64(0),
    )
    .await?;

    // TODO: Replace with SpenderResponse
    Ok(success_response(serde_json::to_string(&SuccessResponse {
        success: true,
    })?))
}

async fn get_corresponding_new_state(
    pool: &DbPool,
    logger: &Logger,
    channel: &Channel,
) -> Result<Option<NewState<CheckedState>>, ResponseError> {
    let approve_state = match latest_approve_state(pool, channel).await? {
        Some(approve_state) => approve_state,
        None => return Ok(None),
    };

    let state_root = approve_state.msg.state_root.clone();

    let new_state = match latest_new_state(pool, channel, &state_root).await? {
        Some(new_state) => {
            let new_state = new_state.msg.into_inner().try_checked().map_err(|err| {
                error!(&logger, "Balances are not aligned in an approved NewState: {}", &err; "module" => "get_spender_limits");
                ResponseError::BadRequest("Balances are not aligned in an approved NewState".to_string())
            })?;
            Ok(Some(new_state))
        }
        None => {
            error!(&logger, "{}", "Fatal error! The NewState for the last ApproveState was not found"; "module" => "get_spender_limits");
            return Err(ResponseError::BadRequest(
                "Fatal error! The NewState for the last ApproveState was not found".to_string(),
            ));
        }
    };

    new_state
}

/// `GET /v5/channel/0xXXX.../accounting` request
///
/// Response: [`AccountingResponse::<CheckedState>`]
pub async fn get_accounting_for_channel<C: Locked + 'static>(
    req: Request<Body>,
    app: &Application<C>,
) -> Result<Response<Body>, ResponseError> {
    let channel = req
        .extensions()
        .get::<ChainOf<Channel>>()
        .ok_or(ResponseError::NotFound)?
        .context;

    let accountings = get_all_accountings_for_channel(app.pool.clone(), channel.id()).await?;

    let mut unchecked_balances: Balances<UncheckedState> = Balances::default();

    for accounting in accountings {
        match accounting.side {
            Side::Earner => unchecked_balances
                .earners
                .insert(accounting.address, accounting.amount),
            Side::Spender => unchecked_balances
                .spenders
                .insert(accounting.address, accounting.amount),
        };
    }

    let balances = match unchecked_balances.check() {
        Ok(balances) => balances,
        Err(error) => {
            error!(&app.logger, "{}", &error; "module" => "channel_accounting");
            return Err(ResponseError::FailedValidation(
                "Earners sum is not equal to spenders sum for channel".to_string(),
            ));
        }
    };

    let res = AccountingResponse::<CheckedState> { balances };
    Ok(success_response(serde_json::to_string(&res)?))
}

/// `POST /v5/channel/0xXXX.../pay` request
///
/// Body: [`ChannelPayRequest`]
///
/// Response: [`SuccessResponse`]
pub async fn channel_payout<C: Locked + 'static>(
    req: Request<Body>,
    app: &Application<C>,
) -> Result<Response<Body>, ResponseError> {
    let channel_context = req
        .extensions()
        .get::<ChainOf<Channel>>()
        .expect("Request should have Channel & Chain/TokenInfo")
        .to_owned();

    let auth = req
        .extensions()
        .get::<Auth>()
        .ok_or(ResponseError::Unauthorized)?
        .to_owned();

    let spender = auth.uid.to_address();

    let body = hyper::body::to_bytes(req.into_body()).await?;
    let to_pay = serde_json::from_slice::<ChannelPayRequest>(&body)
        .map_err(|e| ResponseError::FailedValidation(e.to_string()))?;

    // Handling the case where a request with an empty body comes through
    if to_pay.payouts.len() == 0 {
        return Err(ResponseError::FailedValidation(
            "Request has empty payouts".to_string(),
        ));
    }

    let channel_campaigns = fetch_campaign_ids_for_channel(
        &app.pool,
        channel_context.context.id(),
        app.config.campaigns_find_limit,
    )
    .await?;

    let campaigns_remaining_sum = app
        .campaign_remaining
        .get_multiple(&channel_campaigns)
        .await?
        .iter()
        .sum::<Option<UnifiedNum>>()
        .ok_or_else(|| {
            ResponseError::BadRequest("Couldn't sum remaining amount for all campaigns".to_string())
        })?;

    // A campaign is closed when its remaining == 0
    // therefore for all campaigns for a channel to be closed their total remaining sum should be 0
    if campaigns_remaining_sum > UnifiedNum::from_u64(0) {
        return Err(ResponseError::FailedValidation(
            "All campaigns should be closed or have no budget left".to_string(),
        ));
    }

    let accounting_spent = get_accounting(
        app.pool.clone(),
        channel_context.context.id(),
        spender,
        Side::Spender,
    )
    .await?
    .map(|accounting_spent| accounting_spent.amount)
    .unwrap_or_default();
    let accounting_earned = get_accounting(
        app.pool.clone(),
        channel_context.context.id(),
        spender,
        Side::Earner,
    )
    .await?
    .map(|accounting_spent| accounting_spent.amount)
    .unwrap_or_default();
    let latest_spendable =
        fetch_spendable(app.pool.clone(), &spender, &channel_context.context.id())
            .await
            .map_err(|err| ResponseError::BadRequest(err.to_string()))?
            .ok_or(ResponseError::BadRequest(
                "There is no spendable amount for the spender in this Channel".to_string(),
            ))?;
    let total_deposited = latest_spendable.deposit.total;

    let available_for_payout = total_deposited
        .checked_add(&accounting_earned)
        .ok_or_else(|| {
            ResponseError::FailedValidation(
                "Overflow while calculating available for payout".to_string(),
            )
        })?
        .checked_sub(&accounting_spent)
        .ok_or_else(|| {
            ResponseError::FailedValidation(
                "Underflow while calculating available for payout".to_string(),
            )
        })?;

    let total_to_pay = to_pay
        .payouts
        .values()
        .sum::<Option<UnifiedNum>>()
        .ok_or_else(|| ResponseError::FailedValidation("Payouts amount overflow".to_string()))?;

    if total_to_pay > available_for_payout {
        return Err(ResponseError::FailedValidation(
            "The total requested payout amount exceeds the available payout".to_string(),
        ));
    }

    let mut balances: Balances<CheckedState> = Balances::new();
    for (earner, amount) in to_pay.payouts.into_iter() {
        balances.spend(spender, earner, amount)?;
    }

    spend_amount(app.pool.clone(), channel_context.context.id(), balances).await?;

    Ok(success_response(serde_json::to_string(&SuccessResponse {
        success: true,
    })?))
}
/// [`Channel`] [validator messages](primitives::validator::MessageTypes) routes
/// starting with `/v5/channel/0xXXX.../validator-messages`
///
pub mod validator_message {
    use crate::{
        db::validator_message::{get_validator_messages, insert_validator_messages},
        Auth,
    };
    use crate::{success_response, Application, ResponseError};
    use adapter::client::Locked;
    use futures::future::try_join_all;
    use hyper::{Body, Request, Response};
    use primitives::{
        sentry::{
            SuccessResponse, ValidatorMessagesCreateRequest, ValidatorMessagesListQuery,
            ValidatorMessagesListResponse,
        },
        ChainOf, Channel, DomainError, ValidatorId,
    };

    pub fn extract_params(
        from_path: &str,
    ) -> Result<(Option<ValidatorId>, Vec<String>), DomainError> {
        // trim the `/` at the beginning & end if there is one or more
        // and split the rest of the string at the `/`
        let split: Vec<&str> = from_path.trim_matches('/').split('/').collect();

        if split.len() > 2 {
            return Err(DomainError::InvalidArgument(
                "Too many parameters".to_string(),
            ));
        }

        let validator_id = split
            .get(0)
            // filter an empty string
            .filter(|string| !string.is_empty())
            // then try to map it to ValidatorId
            .map(|string| string.parse())
            // Transpose in order to check for an error from the conversion
            .transpose()?;

        let message_types = split
            .get(1)
            .filter(|string| !string.is_empty())
            .map(|string| string.split('+').map(|s| s.to_string()).collect());

        Ok((validator_id, message_types.unwrap_or_default()))
    }

    /// `GET /v5/channel/0xXXX.../validator-messages`
    /// with query parameters: [`ValidatorMessagesListQuery`].
    pub async fn list_validator_messages<C: Locked + 'static>(
        req: Request<Body>,
        app: &Application<C>,
        validator_id: &Option<ValidatorId>,
        message_types: &[String],
    ) -> Result<Response<Body>, ResponseError> {
        let query = serde_urlencoded::from_str::<ValidatorMessagesListQuery>(
            req.uri().query().unwrap_or(""),
        )?;

        let channel = req
            .extensions()
            .get::<ChainOf<Channel>>()
            .ok_or(ResponseError::NotFound)?
            .context;

        let config_limit = app.config.msgs_find_limit as u64;
        let limit = query
            .limit
            .filter(|n| *n >= 1)
            .unwrap_or(config_limit)
            .min(config_limit);

        let validator_messages =
            get_validator_messages(&app.pool, &channel.id(), validator_id, message_types, limit)
                .await?;

        let response = ValidatorMessagesListResponse {
            messages: validator_messages,
        };

        Ok(success_response(serde_json::to_string(&response)?))
    }

    /// `POST /v5/channel/0xXXX.../validator-messages`
    /// with Request body (json): [ValidatorMessagesCreateRequest]
    ///
    /// # Example
    ///
    /// ```json
    /// {
    ///     "messages": [
    ///         /// validator messages
    ///         ...
    ///     ]
    /// }
    /// ```
    ///
    /// Validator messages: [`MessageTypes`][primitives::validator::MessageTypes]
    ///
    /// Response: [`SuccessResponse`]
    pub async fn create_validator_messages<C: Locked + 'static>(
        req: Request<Body>,
        app: &Application<C>,
    ) -> Result<Response<Body>, ResponseError> {
        let session = req
            .extensions()
            .get::<Auth>()
            .ok_or(ResponseError::Unauthorized)?
            .to_owned();

        let channel = req
            .extensions()
            .get::<ChainOf<Channel>>()
            .ok_or(ResponseError::NotFound)?
            .context;

        let into_body = req.into_body();
        let body = hyper::body::to_bytes(into_body).await?;

        let create_request = serde_json::from_slice::<ValidatorMessagesCreateRequest>(&body)
            .map_err(|_err| ResponseError::BadRequest("Bad Request body json".to_string()))?;

        match channel.find_validator(session.uid) {
            None => Err(ResponseError::Unauthorized),
            _ => {
                try_join_all(create_request.messages.iter().map(|message| {
                    insert_validator_messages(&app.pool, &channel, &session.uid, message)
                }))
                .await?;

                Ok(success_response(serde_json::to_string(&SuccessResponse {
                    success: true,
                })?))
            }
        }
    }
}

#[cfg(test)]
mod test {
    use super::*;
    use crate::db::{insert_campaign, insert_channel};
    use crate::test_util::setup_dummy_app;
<<<<<<< HEAD
    use adapter::{
        ethereum::test_util::{GANACHE_1, GANACHE_1337, GANACHE_INFO_1, GANACHE_INFO_1337},
        primitives::Deposit,
    };
    use hyper::StatusCode;
    use primitives::{
        channel::Nonce,
        sentry::channel_list::ChannelListResponse,
        test_util::{
            ADVERTISER, CREATOR, DUMMY_CAMPAIGN, FOLLOWER, GUARDIAN, IDS, LEADER, LEADER_2,
            PUBLISHER, PUBLISHER_2,
        },
        BigNum,
=======
    use crate::CampaignRemaining;
    use hyper::StatusCode;
    use primitives::{
        test_util::{ADVERTISER, CREATOR, GUARDIAN, PUBLISHER, PUBLISHER_2},
        test_util::{DUMMY_CAMPAIGN, IDS},
        BigNum, Deposit, UnifiedMap, ValidatorId,
>>>>>>> d5199e6f
    };

    #[tokio::test]
    async fn create_and_fetch_spendable() {
        let app = setup_dummy_app().await;

        let (channel_context, channel) = {
            let channel = DUMMY_CAMPAIGN.channel;
            let channel_context = app
                .config
                .find_chain_of(DUMMY_CAMPAIGN.channel.token)
                .expect("should retrieve Chain & token");

            (channel_context.with_channel(channel), channel)
        };

        let precision: u8 = channel_context.token.precision.into();
        let deposit = Deposit {
            total: BigNum::from_str("100000000000000000000").expect("should convert"), // 100 DAI
            still_on_create2: BigNum::from_str("1000000000000000000").expect("should convert"), // 1 DAI
        };
        app.adapter
            .client
            .add_deposit_call(channel.id(), *CREATOR, deposit.clone());
        // Making sure spendable does not yet exist
        let spendable = fetch_spendable(app.pool.clone(), &CREATOR, &channel.id())
            .await
            .expect("should return None");
        assert!(spendable.is_none());
        // Call create_or_update_spendable
        let new_spendable = create_or_update_spendable_document(
            &app.adapter,
            app.pool.clone(),
            &channel_context,
            *CREATOR,
        )
        .await
        .expect("should create a new spendable");
        assert_eq!(new_spendable.channel.id(), channel.id());

        let total_as_unified_num =
            UnifiedNum::from_precision(deposit.total, precision).expect("should convert");
        let still_on_create2_unified =
            UnifiedNum::from_precision(deposit.still_on_create2, precision)
                .expect("should convert");
        assert_eq!(new_spendable.deposit.total, total_as_unified_num);
        assert_eq!(
            new_spendable.deposit.still_on_create2,
            still_on_create2_unified
        );
        assert_eq!(new_spendable.spender, *CREATOR);

        // Make sure spendable NOW exists
        let spendable = fetch_spendable(app.pool.clone(), &CREATOR, &channel.id())
            .await
            .expect("should return a spendable");
        assert!(spendable.is_some());

        let updated_deposit = Deposit {
            total: BigNum::from_str("110000000000000000000").expect("should convert"), // 110 DAI
            still_on_create2: BigNum::from_str("1100000000000000000").expect("should convert"), // 1.1 DAI
        };

        app.adapter
            .client
            .add_deposit_call(channel.id(), *CREATOR, updated_deposit.clone());

        let updated_spendable = create_or_update_spendable_document(
            &app.adapter,
            app.pool.clone(),
            &channel_context,
            *CREATOR,
        )
        .await
        .expect("should update spendable");
        let total_as_unified_num =
            UnifiedNum::from_precision(updated_deposit.total, precision).expect("should convert");
        let still_on_create2_unified =
            UnifiedNum::from_precision(updated_deposit.still_on_create2, precision)
                .expect("should convert");
        assert_eq!(updated_spendable.deposit.total, total_as_unified_num);
        assert_eq!(
            updated_spendable.deposit.still_on_create2,
            still_on_create2_unified
        );
        assert_eq!(updated_spendable.spender, *CREATOR);
    }

    async fn res_to_accounting_response(res: Response<Body>) -> AccountingResponse<CheckedState> {
        let json = hyper::body::to_bytes(res.into_body())
            .await
            .expect("Should get json");

        let accounting_response: AccountingResponse<CheckedState> =
            serde_json::from_slice(&json).expect("Should get AccountingResponse");
        accounting_response
    }

    async fn res_to_channel_list_response(res: Response<Body>) -> ChannelListResponse {
        let json = hyper::body::to_bytes(res.into_body())
            .await
            .expect("Should get json");

        serde_json::from_slice(&json).expect("Should deserialize ChannelListResponse")
    }

    #[tokio::test]
    async fn get_accountings_for_channel() {
        let app = setup_dummy_app().await;
        let channel_context = app
            .config
            .find_chain_of(DUMMY_CAMPAIGN.channel.token)
            .expect("Dummy channel Token should be present in config!")
            .with(DUMMY_CAMPAIGN.channel);

        insert_channel(&app.pool, channel_context.context)
            .await
            .expect("should insert channel");
        let build_request = |channel_context: &ChainOf<Channel>| {
            Request::builder()
                .extension(channel_context.clone())
                .body(Body::empty())
                .expect("Should build Request")
        };
        // Testing for no accounting yet
        {
            let res = get_accounting_for_channel(build_request(&channel_context), &app)
                .await
                .expect("should get response");
            assert_eq!(StatusCode::OK, res.status());

            let accounting_response = res_to_accounting_response(res).await;
            assert_eq!(accounting_response.balances.earners.len(), 0);
            assert_eq!(accounting_response.balances.spenders.len(), 0);
        }

        // Testing for 2 accountings - first channel
        {
            let mut balances = Balances::<CheckedState>::new();
            balances
                .spend(*CREATOR, *PUBLISHER, UnifiedNum::from_u64(200))
                .expect("should not overflow");
            balances
                .spend(*CREATOR, *PUBLISHER_2, UnifiedNum::from_u64(100))
                .expect("Should not overflow");
            spend_amount(
                app.pool.clone(),
                channel_context.context.id(),
                balances.clone(),
            )
            .await
            .expect("should spend");

            let res = get_accounting_for_channel(build_request(&channel_context), &app)
                .await
                .expect("should get response");
            assert_eq!(StatusCode::OK, res.status());

            let accounting_response = res_to_accounting_response(res).await;

            assert_eq!(balances, accounting_response.balances);
        }

        // Testing for 2 accountings - second channel (same address is both an earner and a spender)
        {
            let mut second_channel = DUMMY_CAMPAIGN.channel;
            second_channel.leader = IDS[&ADVERTISER]; // channel.id() will be different now
            insert_channel(&app.pool, second_channel)
                .await
                .expect("should insert channel");

            let mut balances = Balances::<CheckedState>::new();
            balances
                .spend(*CREATOR, *PUBLISHER, 300.into())
                .expect("Should not overflow");

            balances
                .spend(*PUBLISHER, *ADVERTISER, 300.into())
                .expect("Should not overflow");

            spend_amount(app.pool.clone(), second_channel.id(), balances.clone())
                .await
                .expect("should spend");

            let res = get_accounting_for_channel(
                build_request(&channel_context.clone().with(second_channel)),
                &app,
            )
            .await
            .expect("should get response");
            assert_eq!(StatusCode::OK, res.status());

            let accounting_response = res_to_accounting_response(res).await;

            assert_eq!(balances, accounting_response.balances)
        }

        // Testing for when sums don't match on first channel - Error case
        {
            let mut balances = Balances::<CheckedState>::new();
            balances
                .earners
                .insert(*PUBLISHER, UnifiedNum::from_u64(100));
            balances
                .spenders
                .insert(*CREATOR, UnifiedNum::from_u64(200));
            spend_amount(app.pool.clone(), channel_context.context.id(), balances)
                .await
                .expect("should spend");

            let res = get_accounting_for_channel(build_request(&channel_context), &app).await;
            let expected = ResponseError::FailedValidation(
                "Earners sum is not equal to spenders sum for channel".to_string(),
            );
            assert_eq!(expected, res.expect_err("Should return an error"));
        }
    }

    #[tokio::test]
    async fn adds_and_retrieves_spender_leaf() {
        let app = setup_dummy_app().await;
        let channel_context = app
            .config
            .find_chain_of(DUMMY_CAMPAIGN.channel.token)
            .expect("Dummy channel Token should be present in config!")
            .with(DUMMY_CAMPAIGN.channel);

        insert_channel(&app.pool, channel_context.context)
            .await
            .expect("should insert channel");

        let get_accounting_request = |channel_context: &ChainOf<Channel>| {
            Request::builder()
                .extension(channel_context.clone())
                .body(Body::empty())
                .expect("Should build Request")
        };
        let add_spender_request = |channel_context: &ChainOf<Channel>| {
            let param = RouteParams(vec![
                channel_context.context.id().to_string(),
                CREATOR.to_string(),
            ]);
            Request::builder()
                .extension(channel_context.clone())
                .extension(param)
                .body(Body::empty())
                .expect("Should build Request")
        };

        // Calling with non existent accounting
        let res = add_spender_leaf(add_spender_request(&channel_context), &app)
            .await
            .expect("Should add");
        assert_eq!(StatusCode::OK, res.status());

        let res = get_accounting_for_channel(get_accounting_request(&channel_context), &app)
            .await
            .expect("should get response");
        assert_eq!(StatusCode::OK, res.status());

        let accounting_response = res_to_accounting_response(res).await;

        // Making sure a new entry has been created
        assert_eq!(
            accounting_response.balances.spenders.get(&CREATOR),
            Some(&UnifiedNum::from_u64(0)),
        );

        let mut balances = Balances::<CheckedState>::new();
        balances
            .spend(*CREATOR, *PUBLISHER, UnifiedNum::from_u64(200))
            .expect("should not overflow");
        balances
            .spend(*ADVERTISER, *GUARDIAN, UnifiedNum::from_u64(100))
            .expect("Should not overflow");
        spend_amount(
            app.pool.clone(),
            channel_context.context.id(),
            balances.clone(),
        )
        .await
        .expect("should spend");

        let res = get_accounting_for_channel(get_accounting_request(&channel_context), &app)
            .await
            .expect("should get response");
        assert_eq!(StatusCode::OK, res.status());

        let accounting_response = res_to_accounting_response(res).await;

        assert_eq!(balances, accounting_response.balances);

        let res = add_spender_leaf(add_spender_request(&channel_context), &app)
            .await
            .expect("Should add");
        assert_eq!(StatusCode::OK, res.status());

        let res = get_accounting_for_channel(get_accounting_request(&channel_context), &app)
            .await
            .expect("should get response");
        assert_eq!(StatusCode::OK, res.status());

        let accounting_response = res_to_accounting_response(res).await;

        // Balances shouldn't change
        assert_eq!(
            accounting_response.balances.spenders.get(&CREATOR),
            balances.spenders.get(&CREATOR),
        );
    }

    #[tokio::test]
<<<<<<< HEAD
    async fn get_channels_list() {
        let mut app = setup_dummy_app().await;
        app.config.channels_find_limit = 2;

        let channel = Channel {
            leader: IDS[&LEADER],
            follower: IDS[&FOLLOWER],
            guardian: *GUARDIAN,
            token: GANACHE_INFO_1337.tokens["Mocked TOKEN"].address,
            nonce: Nonce::from(987_654_321_u32),
        };
        insert_channel(&app.pool, channel)
            .await
            .expect("should insert");
        let channel_other_token = Channel {
            leader: IDS[&LEADER],
            follower: IDS[&FOLLOWER],
            guardian: *GUARDIAN,
            token: GANACHE_INFO_1.tokens["Mocked TOKEN 2"].address,
            nonce: Nonce::from(987_654_322_u32),
        };
        insert_channel(&app.pool, channel_other_token)
            .await
            .expect("should insert");

        let channel_other_leader = Channel {
            leader: IDS[&LEADER_2],
            follower: IDS[&FOLLOWER],
            guardian: *GUARDIAN,
            token: GANACHE_INFO_1337.tokens["Mocked TOKEN"].address,
            nonce: Nonce::from(987_654_323_u32),
        };
        insert_channel(&app.pool, channel_other_leader)
            .await
            .expect("should insert");

        let build_request = |query: ChannelListQuery| {
            let query = serde_urlencoded::to_string(query).expect("should parse query");
            Request::builder()
                .uri(format!("http://127.0.0.1/v5/channel/list?{}", query))
                .extension(DUMMY_CAMPAIGN.channel.clone())
                .body(Body::empty())
                .expect("Should build Request")
        };

        // Test query page - page 0, page 1
        {
            let query = ChannelListQuery {
                page: 0,
                validator: None,
            };
            let res = channel_list(build_request(query), &app)
                .await
                .expect("should get channels");
            let channels_list = res_to_channel_list_response(res).await;

            assert_eq!(
                channels_list.channels,
                vec![channel, channel_other_token],
                "The channels should be listed by ascending order of their creation"
            );
            assert_eq!(
                channels_list.pagination.total_pages, 2,
                "There should be 2 pages in total"
            );

            let query = ChannelListQuery {
                page: 1,
                validator: None,
            };
            let res = channel_list(build_request(query), &app)
                .await
                .expect("should get channels");
            let channels_list = res_to_channel_list_response(res).await;
            assert_eq!(
                channels_list.channels,
                vec![channel_other_leader],
                "The channels should be listed by ascending order of their creation"
            );
        }

        // Test query validator - query with validator ID
        {
            let query = ChannelListQuery {
                page: 0,
                validator: Some(IDS[&LEADER_2]),
            };
            let res = channel_list(build_request(query), &app)
                .await
                .expect("should get channels");
            let channels_list = res_to_channel_list_response(res).await;
            assert_eq!(
                channels_list.channels,
                vec![channel_other_leader],
                "Response returns the correct channel"
            );
            assert_eq!(
                channels_list.pagination.total_pages, 1,
                "There should be 1 page in total"
            );
        }
        // Test query with both pagination and validator by querying for the follower validator
        {
            let query = ChannelListQuery {
                page: 0,
                validator: Some(IDS[&FOLLOWER]),
            };
            let res = channel_list(build_request(query), &app)
                .await
                .expect("should get channels");
            let channels_list = res_to_channel_list_response(res).await;

            assert_eq!(
                channels_list.pagination.total_pages, 2,
                "There should be 2 pages in total"
            );
            assert_eq!(
                channels_list.channels,
                vec![channel, channel_other_token],
                "The channels should be listed by ascending order of their creation"
            );

            let query = ChannelListQuery {
                page: 1,
                validator: Some(IDS[&FOLLOWER]),
            };
            let res = channel_list(build_request(query), &app)
                .await
                .expect("should get channels");
            let channels_list = res_to_channel_list_response(res).await;
            assert_eq!(
                channels_list.channels,
                vec![channel_other_leader],
                "The channels should be listed by ascending order of their creation"
            );
            assert_eq!(
                channels_list.pagination.total_pages, 2,
                "There should be 2 pages in total"
=======
    async fn payouts_for_earners_test() {
        let app = setup_dummy_app().await;
        let channel_context = app
            .config
            .find_chain_of(DUMMY_CAMPAIGN.channel.token)
            .expect("Dummy channel Token should be present in config!")
            .with(DUMMY_CAMPAIGN.channel);

        insert_channel(&app.pool, channel_context.context)
            .await
            .expect("should insert channel");
        insert_campaign(&app.pool, &DUMMY_CAMPAIGN)
            .await
            .expect("should insert the campaign");

        // Setting the initial remaining to 0
        let campaign_remaining = CampaignRemaining::new(app.redis.clone());
        campaign_remaining
            .set_initial(DUMMY_CAMPAIGN.id, UnifiedNum::from_u64(0))
            .await
            .expect("Should set value in redis");

        let auth = Auth {
            era: 0,
            uid: ValidatorId::from(DUMMY_CAMPAIGN.creator),
            chain: channel_context.chain.clone(),
        };

        let build_request = |channel_context: &ChainOf<Channel>, payouts: UnifiedMap| {
            let payouts = ChannelPayRequest { payouts };

            let body = Body::from(serde_json::to_string(&payouts).expect("Should serialize"));

            Request::builder()
                .extension(channel_context.clone())
                .extension(auth.clone())
                .body(body)
                .expect("Should build Request")
        };
        let mut payouts = UnifiedMap::default();
        payouts.insert(*PUBLISHER, UnifiedNum::from_u64(500));

        // Testing before Accounting/Spendable are inserted
        {
            let err_response =
                channel_payout(build_request(&channel_context, payouts.clone()), &app)
                    .await
                    .expect_err("Should return an error when there is no Accounting/Spendable");
            assert_eq!(
                err_response,
                ResponseError::BadRequest(
                    "There is no spendable amount for the spender in this Channel".to_string()
                ),
                "Failed validation because payouts are empty"
            );
        }

        // Add accounting for spender = 500
        update_accounting(
            app.pool.clone(),
            channel_context.context.id(),
            auth.uid.to_address(),
            Side::Spender,
            UnifiedNum::from_u64(500),
        )
        .await
        .expect("should update");

        // Add spendable for the channel_context where total deposit = 1000
        let spendable = Spendable {
            spender: auth.uid.to_address(),
            channel: channel_context.context,
            deposit: Deposit {
                total: UnifiedNum::from_u64(1000),
                still_on_create2: UnifiedNum::from_u64(0),
            },
        };

        // Add accounting for earner = 100
        // available for return will be = 600
        update_accounting(
            app.pool.clone(),
            channel_context.context.id(),
            auth.uid.to_address(),
            Side::Earner,
            UnifiedNum::from_u64(100),
        )
        .await
        .expect("should update");

        // Updating spendable so that we have a value for total_deposited
        update_spendable(app.pool.clone(), &spendable)
            .await
            .expect("Should update spendable");

        // Test with no body
        {
            let err_response =
                channel_payout(build_request(&channel_context, UnifiedMap::default()), &app)
                    .await
                    .expect_err("Should return an error when payouts are empty");
            assert_eq!(
                err_response,
                ResponseError::FailedValidation("Request has empty payouts".to_string()),
                "Failed validation because payouts are empty"
            );
        }

        // make a normal request and get accounting to see if its as expected
        {
            let res = channel_payout(build_request(&channel_context, payouts.clone()), &app)
                .await
                .expect("This request shouldn't result in an error");

            let json = hyper::body::to_bytes(res.into_body())
                .await
                .expect("Should get json");

            let success_response: SuccessResponse =
                serde_json::from_slice(&json).expect("Should deserialize SuccessResponse");
            assert_eq!(
                SuccessResponse { success: true },
                success_response,
                "Request with JSON body with one address and no errors triggered on purpose"
            );
        }

        // Checking if Earner/Spender balances have been updated by looking up the Accounting in the database
        {
            let earner_accounting = get_accounting(
                app.pool.clone(),
                channel_context.context.id(),
                *PUBLISHER,
                Side::Earner,
            )
            .await
            .expect("should get accounting")
            .expect("Should have value, i.e. Some");
            assert_eq!(
                earner_accounting.amount,
                UnifiedNum::from_u64(500),
                "Accounting is updated to reflect the publisher's earnings"
            );

            let spender_accounting = get_accounting(
                app.pool.clone(),
                channel_context.context.id(),
                auth.uid.to_address(),
                Side::Spender,
            )
            .await
            .expect("should get accounting")
            .expect("Should have value, i.e. Some");
            assert_eq!(
                spender_accounting.amount,
                UnifiedNum::from_u64(1000), // 500 initial + 500 for earners
                "Accounting is updated to reflect the amount deducted from the spender"
            );
        }

        // make a request where "total_to_pay" will exceed available
        {
            payouts.insert(*CREATOR, UnifiedNum::from_u64(1000));

            let response_error =
                channel_payout(build_request(&channel_context, payouts.clone()), &app)
                    .await
                    .expect_err("Should return an error when total_to_pay > available_for_payout");
            assert_eq!(
                ResponseError::FailedValidation(
                    "The total requested payout amount exceeds the available payout".to_string()
                ),
                response_error,
                "Failed validation because total_to_pay > available_for_payout"
            );
        }

        // make a request where total - spent + earned will be a negative balance resulting in an error
        {
            update_accounting(
                app.pool.clone(),
                channel_context.context.id(),
                auth.uid.to_address(),
                Side::Spender,
                UnifiedNum::from_u64(1000),
            )
            .await
            .expect("should update"); // total spent: 500 + 1000

            let response_error =
                channel_payout(build_request(&channel_context, payouts.clone()), &app)
                    .await
                    .expect_err("Should return err when available_for_payout is negative");
            assert_eq!(
                ResponseError::FailedValidation(
                    "Underflow while calculating available for payout".to_string()
                ),
                response_error,
                "Failed validation because available_for_payout is negative"
            );
        }

        // make a request where campaigns will have available remaining
        {
            campaign_remaining
                .increase_by(DUMMY_CAMPAIGN.id, UnifiedNum::from_u64(1000))
                .await
                .expect("Should set value in redis");

            let response_error =
                channel_payout(build_request(&channel_context, payouts.clone()), &app)
                    .await
                    .expect_err("Should return an error when a campaign has remaining funds");
            assert_eq!(
                ResponseError::FailedValidation(
                    "All campaigns should be closed or have no budget left".to_string()
                ),
                response_error,
                "Failed validation because the campaign has remaining funds"
>>>>>>> d5199e6f
            );
        }
    }
}<|MERGE_RESOLUTION|>--- conflicted
+++ resolved
@@ -667,7 +667,6 @@
     use super::*;
     use crate::db::{insert_campaign, insert_channel};
     use crate::test_util::setup_dummy_app;
-<<<<<<< HEAD
     use adapter::{
         ethereum::test_util::{GANACHE_1, GANACHE_1337, GANACHE_INFO_1, GANACHE_INFO_1337},
         primitives::Deposit,
@@ -680,16 +679,9 @@
             ADVERTISER, CREATOR, DUMMY_CAMPAIGN, FOLLOWER, GUARDIAN, IDS, LEADER, LEADER_2,
             PUBLISHER, PUBLISHER_2,
         },
-        BigNum,
-=======
+        BigNum, Deposit, UnifiedMap, ValidatorId
+    }
     use crate::CampaignRemaining;
-    use hyper::StatusCode;
-    use primitives::{
-        test_util::{ADVERTISER, CREATOR, GUARDIAN, PUBLISHER, PUBLISHER_2},
-        test_util::{DUMMY_CAMPAIGN, IDS},
-        BigNum, Deposit, UnifiedMap, ValidatorId,
->>>>>>> d5199e6f
-    };
 
     #[tokio::test]
     async fn create_and_fetch_spendable() {
@@ -1001,7 +993,6 @@
     }
 
     #[tokio::test]
-<<<<<<< HEAD
     async fn get_channels_list() {
         let mut app = setup_dummy_app().await;
         app.config.channels_find_limit = 2;
@@ -1140,7 +1131,6 @@
             assert_eq!(
                 channels_list.pagination.total_pages, 2,
                 "There should be 2 pages in total"
-=======
     async fn payouts_for_earners_test() {
         let app = setup_dummy_app().await;
         let channel_context = app
@@ -1360,7 +1350,6 @@
                 ),
                 response_error,
                 "Failed validation because the campaign has remaining funds"
->>>>>>> d5199e6f
             );
         }
     }
