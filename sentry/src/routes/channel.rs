--- conflicted
+++ resolved
@@ -1,19 +1,10 @@
-<<<<<<< HEAD
-//! Channel - `/v5/channel` routes
+//! `/v5/channel` routes
 //!
 
 use crate::db::{
     accounting::{
         get_accounting, get_all_accountings_for_channel, spend_amount, update_accounting, Side,
     },
-    event_aggregate::{latest_approve_state_v5, latest_heartbeats, latest_new_state_v5},
-=======
-//! `/v5/channel` routes
-//!
-
-use crate::db::{
-    accounting::{get_all_accountings_for_channel, update_accounting, Side},
->>>>>>> 4fce1c7a
     insert_channel, list_channels,
     spendable::{fetch_spendable, get_all_spendables_for_channel, update_spendable},
     validator_message::{latest_approve_state, latest_heartbeats, latest_new_state},
