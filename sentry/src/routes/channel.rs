use crate::db::{
    event_aggregate::{latest_approve_state_v5, latest_heartbeats, latest_new_state_v5},
    accounting::{get_all_accountings_for_channel, Side},
    insert_channel, insert_validator_messages, list_channels,
    spendable::{fetch_spendable, get_all_spendables_for_channel, update_spendable},
    DbPool,
};
use crate::{success_response, Application, Auth, ResponseError, RouteParams};
use futures::future::try_join_all;
use hyper::{Body, Request, Response};
use primitives::{
    adapter::Adapter,
<<<<<<< HEAD
    balances::{CheckedState, UncheckedState, Balances},
    channel::Channel as ChannelOld,
    channel_v5::Channel as ChannelV5,
=======
    balances::{CheckedState, UncheckedState},
>>>>>>> 20e123e5
    config::TokenInfo,
    sentry::{
        channel_list::ChannelListQuery, AllSpendersResponse, LastApproved, LastApprovedQuery,
        LastApprovedResponse, Pagination, SpenderResponse, SuccessResponse, AccountingResponse
    },
    spender::{Spendable, Spender, SpenderLeaf},
    validator::{MessageTypes, NewState},
    Address, Channel, Deposit, UnifiedNum, UnifiedMap
};
use slog::{error, Logger};
use std::{collections::HashMap, str::FromStr};

pub async fn channel_list<A: Adapter>(
    req: Request<Body>,
    app: &Application<A>,
) -> Result<Response<Body>, ResponseError> {
    let query = serde_urlencoded::from_str::<ChannelListQuery>(req.uri().query().unwrap_or(""))?;
    let skip = query
        .page
        .checked_mul(app.config.channels_find_limit.into())
        .ok_or_else(|| ResponseError::BadRequest("Page and/or limit is too large".into()))?;

    let list_response = list_channels(
        &app.pool,
        skip,
        app.config.channels_find_limit,
        query.validator,
    )
    .await?;

    Ok(success_response(serde_json::to_string(&list_response)?))
}

pub async fn last_approved<A: Adapter>(
    req: Request<Body>,
    app: &Application<A>,
) -> Result<Response<Body>, ResponseError> {
    // get request Channel
    let channel = *req
        .extensions()
        .get::<Channel>()
        .ok_or(ResponseError::NotFound)?;

    let default_response = Response::builder()
        .header("Content-type", "application/json")
        .body(
            serde_json::to_string(&LastApprovedResponse::<UncheckedState> {
                last_approved: None,
                heartbeats: None,
            })?
            .into(),
        )
        .expect("should build response");

    let approve_state = match latest_approve_state_v5(&app.pool, &channel).await? {
        Some(approve_state) => approve_state,
        None => return Ok(default_response),
    };

    let state_root = approve_state.msg.state_root.clone();

    let new_state = latest_new_state_v5(&app.pool, &channel, &state_root).await?;
    if new_state.is_none() {
        return Ok(default_response);
    }

    let query = serde_urlencoded::from_str::<LastApprovedQuery>(req.uri().query().unwrap_or(""))?;
    let validators = vec![channel.leader, channel.follower];
    let channel_id = channel.id();
    let heartbeats = if query.with_heartbeat.is_some() {
        let result = try_join_all(
            validators
                .iter()
                .map(|validator| latest_heartbeats(&app.pool, &channel_id, validator)),
        )
        .await?;
        Some(result.into_iter().flatten().collect::<Vec<_>>())
    } else {
        None
    };

    Ok(Response::builder()
        .header("Content-type", "application/json")
        .body(
            serde_json::to_string(&LastApprovedResponse {
                last_approved: Some(LastApproved {
                    new_state,
                    approve_state: Some(approve_state),
                }),
                heartbeats,
            })?
            .into(),
        )
        .unwrap())
}

pub async fn create_validator_messages<A: Adapter + 'static>(
    req: Request<Body>,
    app: &Application<A>,
) -> Result<Response<Body>, ResponseError> {
    let session = req
        .extensions()
        .get::<Auth>()
        .expect("auth request session")
        .to_owned();

    let channel = req
        .extensions()
        .get::<Channel>()
        .expect("Request should have Channel")
        .to_owned();

    let into_body = req.into_body();
    let body = hyper::body::to_bytes(into_body).await?;

    let request_body = serde_json::from_slice::<HashMap<String, Vec<MessageTypes>>>(&body)?;
    let messages = request_body
        .get("messages")
        .ok_or_else(|| ResponseError::BadRequest("missing messages body".to_string()))?;

    match channel.find_validator(session.uid) {
        None => Err(ResponseError::Unauthorized),
        _ => {
            try_join_all(messages.iter().map(|message| {
                insert_validator_messages(&app.pool, &channel, &session.uid, message)
            }))
            .await?;

            Ok(success_response(serde_json::to_string(&SuccessResponse {
                success: true,
            })?))
        }
    }
}

/// This will make sure to insert/get the `Channel` from DB before attempting to create the `Spendable`
async fn create_or_update_spendable_document(
    adapter: &impl Adapter,
    token_info: &TokenInfo,
    pool: DbPool,
    channel: &Channel,
    spender: Address,
) -> Result<Spendable, ResponseError> {
    insert_channel(&pool, *channel).await?;

    let deposit = adapter.get_deposit(channel, &spender).await?;
    let total = UnifiedNum::from_precision(deposit.total, token_info.precision.get());
    let still_on_create2 =
        UnifiedNum::from_precision(deposit.still_on_create2, token_info.precision.get());
    let (total, still_on_create2) = match (total, still_on_create2) {
        (Some(total), Some(still_on_create2)) => (total, still_on_create2),
        _ => {
            return Err(ResponseError::BadRequest(
                "couldn't get deposit from precision".to_string(),
            ))
        }
    };

    let spendable = Spendable {
        channel: *channel,
        deposit: Deposit {
            total,
            still_on_create2,
        },
        spender,
    };

    // Insert latest spendable in DB
    update_spendable(pool, &spendable).await?;

    Ok(spendable)
}

fn spender_response_without_leaf(
    total_deposited: UnifiedNum,
) -> Result<Response<Body>, ResponseError> {
    let res = SpenderResponse {
        spender: Spender {
            total_deposited,
            spender_leaf: None,
        },
    };
    Ok(success_response(serde_json::to_string(&res)?))
}

pub async fn get_spender_limits<A: Adapter + 'static>(
    req: Request<Body>,
    app: &Application<A>,
) -> Result<Response<Body>, ResponseError> {
    let route_params = req
        .extensions()
        .get::<RouteParams>()
        .expect("request should have route params");

    let channel = req
        .extensions()
        .get::<Channel>()
        .expect("Request should have Channel")
        .to_owned();

    let spender = Address::from_str(&route_params.index(1))?;

    let latest_spendable = fetch_spendable(app.pool.clone(), &spender, &channel.id()).await?;

    let token_info = app
        .config
        .token_address_whitelist
        .get(&channel.token)
        .ok_or_else(|| ResponseError::FailedValidation("Unsupported Channel Token".to_string()))?;

    let latest_spendable = match latest_spendable {
        Some(spendable) => spendable,
        None => {
            create_or_update_spendable_document(
                &app.adapter,
                token_info,
                app.pool.clone(),
                &channel,
                spender,
            )
            .await?
        }
    };

    let new_state = match get_corresponding_new_state(&app.pool, &app.logger, &channel).await? {
        Some(new_state) => new_state,
        None => return spender_response_without_leaf(latest_spendable.deposit.total),
    };

    let total_spent = new_state.balances.spenders.get(&spender);

    let spender_leaf = total_spent.map(|total_spent| SpenderLeaf {
        total_spent: *total_spent,
        //merkle_proof: [u8; 32], // TODO
    });

    // returned output
    let res = SpenderResponse {
        spender: Spender {
            total_deposited: latest_spendable.deposit.total,
            spender_leaf,
        },
    };
    Ok(success_response(serde_json::to_string(&res)?))
}

pub async fn get_all_spender_limits<A: Adapter + 'static>(
    req: Request<Body>,
    app: &Application<A>,
) -> Result<Response<Body>, ResponseError> {
    let channel = req
        .extensions()
        .get::<Channel>()
        .expect("Request should have Channel")
        .to_owned();

    let new_state = get_corresponding_new_state(&app.pool, &app.logger, &channel).await?;

    let mut all_spender_limits: HashMap<Address, Spender> = HashMap::new();

    let all_spendables = get_all_spendables_for_channel(app.pool.clone(), &channel.id()).await?;

    // Using for loop to avoid async closures
    for spendable in all_spendables {
        let spender = spendable.spender;
        let spender_leaf = match new_state {
            Some(ref new_state) => new_state.balances.spenders.get(&spender).map(|balance| {
                SpenderLeaf {
                    total_spent: spendable
                        .deposit
                        .total
                        .checked_sub(balance)
                        .unwrap_or_default(),
                    // merkle_proof: [u8; 32], // TODO
                }
            }),
            None => None,
        };

        let spender_info = Spender {
            total_deposited: spendable.deposit.total,
            spender_leaf,
        };

        all_spender_limits.insert(spender, spender_info);
    }

    let res = AllSpendersResponse {
        spenders: all_spender_limits,
        pagination: Pagination {
            // TODO
            page: 1,
            total: 1,
            total_pages: 1,
        },
    };

    Ok(success_response(serde_json::to_string(&res)?))
}

async fn get_corresponding_new_state(
    pool: &DbPool,
    logger: &Logger,
    channel: &Channel,
) -> Result<Option<NewState<CheckedState>>, ResponseError> {
    let approve_state = match latest_approve_state_v5(pool, channel).await? {
        Some(approve_state) => approve_state,
        None => return Ok(None),
    };

    let state_root = approve_state.msg.state_root.clone();

    let new_state = match latest_new_state_v5(pool, channel, &state_root).await? {
        Some(new_state) => {
            let new_state = new_state.msg.into_inner().try_checked().map_err(|err| {
                error!(&logger, "Balances are not aligned in an approved NewState: {}", &err; "module" => "get_spender_limits");
                ResponseError::BadRequest("Balances are not aligned in an approved NewState".to_string())
            })?;
            Ok(Some(new_state))
        }
        None => {
            error!(&logger, "{}", "Fatal error! The NewState for the last ApproveState was not found"; "module" => "get_spender_limits");
            return Err(ResponseError::BadRequest(
                "Fatal error! The NewState for the last ApproveState was not found".to_string(),
            ));
        }
    };

    new_state
}

pub async fn get_accounting_for_channel<A: Adapter + 'static>(req: Request<Body>, app: &Application<A>) -> Result<Response<Body>, ResponseError> {
    let channel = req
        .extensions()
        .get::<ChannelV5>()
        .expect("Request should have Channel")
        .to_owned();

    //  TODO: Pagination
    let earner_accountings = get_all_accountings_for_channel(app.pool.clone(), channel.id(), Side::Earner).await?;
    let spender_accountings = get_all_accountings_for_channel(app.pool.clone(), channel.id(), Side::Spender).await?;

    let mut balances = Balances::<UncheckedState>::new();
    for accounting in earner_accountings {
        balances.earners.insert(accounting.address, accounting.amount);
    }

    for accounting in spender_accountings {
        balances.spenders.insert(accounting.address, accounting.amount);
    }


    // TODO: check sums
    let balances = balances.check().ok_or(panic!("Fatal error!"));

    let res = AccountingResponse::<CheckedState> {
        balances,
    };
    Ok(success_response(serde_json::to_string(&res)?))
}

#[cfg(test)]
mod test {
    use super::*;
    use crate::test_util::setup_dummy_app;
    use primitives::{
        adapter::Deposit,
        util::tests::prep_db::{ADDRESSES, DUMMY_CAMPAIGN},
        BigNum,
    };

    #[tokio::test]
    async fn create_and_fetch_spendable() {
        let app = setup_dummy_app().await;

        let channel = DUMMY_CAMPAIGN.channel.clone();

        let token_info = app
            .config
            .token_address_whitelist
            .get(&channel.token)
            .expect("should retrieve address");
        let precision: u8 = token_info.precision.into();
        let deposit = Deposit {
            total: BigNum::from_str("100000000000000000000").expect("should convert"), // 100 DAI
            still_on_create2: BigNum::from_str("1000000000000000000").expect("should convert"), // 1 DAI
        };
        app.adapter
            .add_deposit_call(channel.id(), ADDRESSES["creator"], deposit.clone());
        // Making sure spendable does not yet exist
        let spendable = fetch_spendable(app.pool.clone(), &ADDRESSES["creator"], &channel.id())
            .await
            .expect("should return None");
        assert!(spendable.is_none());
        // Call create_or_update_spendable
        let new_spendable = create_or_update_spendable_document(
            &app.adapter,
            token_info,
            app.pool.clone(),
            &channel,
            ADDRESSES["creator"],
        )
        .await
        .expect("should create a new spendable");
        assert_eq!(new_spendable.channel.id(), channel.id());

        let total_as_unified_num =
            UnifiedNum::from_precision(deposit.total, precision).expect("should convert");
        let still_on_create2_unified =
            UnifiedNum::from_precision(deposit.still_on_create2, precision)
                .expect("should convert");
        assert_eq!(new_spendable.deposit.total, total_as_unified_num);
        assert_eq!(
            new_spendable.deposit.still_on_create2,
            still_on_create2_unified
        );
        assert_eq!(new_spendable.spender, ADDRESSES["creator"]);

        // Make sure spendable NOW exists
        let spendable = fetch_spendable(app.pool.clone(), &ADDRESSES["creator"], &channel.id())
            .await
            .expect("should return a spendable");
        assert!(spendable.is_some());

        let updated_deposit = Deposit {
            total: BigNum::from_str("110000000000000000000").expect("should convert"), // 110 DAI
            still_on_create2: BigNum::from_str("1100000000000000000").expect("should convert"), // 1.1 DAI
        };

        app.adapter
            .add_deposit_call(channel.id(), ADDRESSES["creator"], updated_deposit.clone());

        let updated_spendable = create_or_update_spendable_document(
            &app.adapter,
            token_info,
            app.pool.clone(),
            &channel,
            ADDRESSES["creator"],
        )
        .await
        .expect("should update spendable");
        let total_as_unified_num =
            UnifiedNum::from_precision(updated_deposit.total, precision).expect("should convert");
        let still_on_create2_unified =
            UnifiedNum::from_precision(updated_deposit.still_on_create2, precision)
                .expect("should convert");
        assert_eq!(updated_spendable.deposit.total, total_as_unified_num);
        assert_eq!(
            updated_spendable.deposit.still_on_create2,
            still_on_create2_unified
        );
        assert_eq!(updated_spendable.spender, ADDRESSES["creator"]);
    }
}<|MERGE_RESOLUTION|>--- conflicted
+++ resolved
@@ -10,13 +10,7 @@
 use hyper::{Body, Request, Response};
 use primitives::{
     adapter::Adapter,
-<<<<<<< HEAD
-    balances::{CheckedState, UncheckedState, Balances},
-    channel::Channel as ChannelOld,
-    channel_v5::Channel as ChannelV5,
-=======
     balances::{CheckedState, UncheckedState},
->>>>>>> 20e123e5
     config::TokenInfo,
     sentry::{
         channel_list::ChannelListQuery, AllSpendersResponse, LastApproved, LastApprovedQuery,
@@ -351,7 +345,7 @@
 pub async fn get_accounting_for_channel<A: Adapter + 'static>(req: Request<Body>, app: &Application<A>) -> Result<Response<Body>, ResponseError> {
     let channel = req
         .extensions()
-        .get::<ChannelV5>()
+        .get::<Channel>()
         .expect("Request should have Channel")
         .to_owned();
 
