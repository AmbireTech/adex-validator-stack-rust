use crate::db::{
<<<<<<< HEAD
    event_aggregate::{latest_approve_state_v5, latest_heartbeats, latest_new_state_v5},
    insert_channel, insert_validator_messages, list_channels,
    spendable::{fetch_spendable, update_spendable},
=======
    event_aggregate::{
        latest_approve_state, latest_approve_state_v5, latest_heartbeats, latest_new_state,
        latest_new_state_v5,
    },
    get_channel_by_id, insert_channel, insert_validator_messages, list_channels,
    spendable::{fetch_spendable, get_all_spendables_for_channel, update_spendable},
>>>>>>> ae053ec4
    DbPool, PoolError,
};
use crate::{success_response, Application, Auth, ResponseError, RouteParams};
use futures::future::try_join_all;
use hyper::{Body, Request, Response};
use primitives::{
    adapter::Adapter,
<<<<<<< HEAD
    balances::UncheckedState,
    channel::Channel as ChannelOld,
    channel_v5::Channel as ChannelV5,
    config::TokenInfo,
    sentry::{
        channel_list::ChannelListQuery, LastApproved, LastApprovedQuery, LastApprovedResponse,
        SpenderResponse, SuccessResponse,
    },
    spender::{Spendable, Spender, SpenderLeaf},
    validator::MessageTypes,
    Address, Channel, Deposit, UnifiedNum,
=======
    balances::{CheckedState, UncheckedState},
    channel_v5::Channel as ChannelV5,
    config::TokenInfo,
    sentry::{
        channel_list::{ChannelListQuery, LastApprovedQuery},
        AllSpendersResponse, LastApproved, LastApprovedResponse, Pagination, SpenderResponse,
        SuccessResponse,
    },
    spender::{Deposit, Spendable, Spender, SpenderLeaf},
    validator::{MessageTypes, NewState},
    Address, Channel, ChannelId, UnifiedNum,
>>>>>>> ae053ec4
};
use slog::{error, Logger};
use std::{collections::HashMap, str::FromStr};
use tokio_postgres::error::SqlState;

pub async fn channel_status<A: Adapter>(
    req: Request<Body>,
    _: &Application<A>,
) -> Result<Response<Body>, ResponseError> {
    use serde::Serialize;
    #[derive(Serialize)]
    struct ChannelStatusResponse<'a> {
        channel: &'a ChannelOld,
    }

    let channel = req
        .extensions()
        .get::<ChannelOld>()
        .expect("Request should have Channel");

    let response = ChannelStatusResponse { channel };

    Ok(success_response(serde_json::to_string(&response)?))
}

#[deprecated = "V5 Channel no longer needs creation of channel route"]
pub async fn create_channel<A: Adapter>(
    req: Request<Body>,
    app: &Application<A>,
) -> Result<Response<Body>, ResponseError> {
    let body = hyper::body::to_bytes(req.into_body()).await?;

    let channel = serde_json::from_slice::<ChannelV5>(&body)
        .map_err(|e| ResponseError::FailedValidation(e.to_string()))?;

    // TODO AIP#61: No longer needed, remove!
    // if let Err(e) = app.adapter.validate_channel(&channel).await {
    //     return Err(ResponseError::BadRequest(e.to_string()));
    // }

    let error_response = ResponseError::BadRequest("err occurred; please try again later".into());

    match insert_channel(&app.pool, channel).await {
        Err(error) => {
            error!(&app.logger, "{}", &error; "module" => "create_channel");

            match error {
                PoolError::Backend(error) if error.code() == Some(&SqlState::UNIQUE_VIOLATION) => {
                    Err(ResponseError::Conflict(
                        "channel already exists".to_string(),
                    ))
                }
                _ => Err(error_response),
            }
        }
        _ => Ok(()),
    }?;

    let create_response = SuccessResponse { success: true };

    Ok(success_response(serde_json::to_string(&create_response)?))
}

pub async fn channel_list<A: Adapter>(
    req: Request<Body>,
    app: &Application<A>,
) -> Result<Response<Body>, ResponseError> {
    let query = serde_urlencoded::from_str::<ChannelListQuery>(req.uri().query().unwrap_or(""))?;
    let skip = query
        .page
        .checked_mul(app.config.channels_find_limit.into())
        .ok_or_else(|| ResponseError::BadRequest("Page and/or limit is too large".into()))?;

    let list_response = list_channels(
        &app.pool,
        skip,
        app.config.channels_find_limit,
        query.validator,
    )
    .await?;

    Ok(success_response(serde_json::to_string(&list_response)?))
}

pub async fn channel_validate<A: Adapter>(
    req: Request<Body>,
    _: &Application<A>,
) -> Result<Response<Body>, ResponseError> {
    let body = hyper::body::to_bytes(req.into_body()).await?;
    let _channel = serde_json::from_slice::<Channel>(&body)
        .map_err(|e| ResponseError::FailedValidation(e.to_string()))?;
    let create_response = SuccessResponse { success: true };
    Ok(success_response(serde_json::to_string(&create_response)?))
}

pub async fn last_approved<A: Adapter>(
    req: Request<Body>,
    app: &Application<A>,
) -> Result<Response<Body>, ResponseError> {
    // get request Channel
    let channel = *req
        .extensions()
        .get::<Channel>()
        .ok_or(ResponseError::NotFound)?;

    let default_response = Response::builder()
        .header("Content-type", "application/json")
        .body(
            serde_json::to_string(&LastApprovedResponse::<UncheckedState> {
                last_approved: None,
                heartbeats: None,
            })?
            .into(),
        )
        .expect("should build response");

    let approve_state = match latest_approve_state_v5(&app.pool, &channel).await? {
        Some(approve_state) => approve_state,
        None => return Ok(default_response),
    };

    let state_root = approve_state.msg.state_root.clone();

    let new_state = latest_new_state_v5(&app.pool, &channel, &state_root).await?;
    if new_state.is_none() {
        return Ok(default_response);
    }

    let query = serde_urlencoded::from_str::<LastApprovedQuery>(req.uri().query().unwrap_or(""))?;
    let validators = vec![channel.leader, channel.follower];
    let channel_id = channel.id();
    let heartbeats = if query.with_heartbeat.is_some() {
        let result = try_join_all(
            validators
                .iter()
                .map(|validator| latest_heartbeats(&app.pool, &channel_id, validator)),
        )
        .await?;
        Some(result.into_iter().flatten().collect::<Vec<_>>())
    } else {
        None
    };

    Ok(Response::builder()
        .header("Content-type", "application/json")
        .body(
            serde_json::to_string(&LastApprovedResponse {
                last_approved: Some(LastApproved {
                    new_state,
                    approve_state: Some(approve_state),
                }),
                heartbeats,
            })?
            .into(),
        )
        .unwrap())
}

pub async fn create_validator_messages<A: Adapter + 'static>(
    req: Request<Body>,
    app: &Application<A>,
) -> Result<Response<Body>, ResponseError> {
    let session = req
        .extensions()
        .get::<Auth>()
        .expect("auth request session")
        .to_owned();

    let channel = req
        .extensions()
        .get::<ChannelV5>()
        .expect("Request should have Channel")
        .to_owned();

    let into_body = req.into_body();
    let body = hyper::body::to_bytes(into_body).await?;

    let request_body = serde_json::from_slice::<HashMap<String, Vec<MessageTypes>>>(&body)?;
    let messages = request_body
        .get("messages")
        .ok_or_else(|| ResponseError::BadRequest("missing messages body".to_string()))?;

    match channel.find_validator(session.uid) {
        None => Err(ResponseError::Unauthorized),
        _ => {
            try_join_all(messages.iter().map(|message| {
                insert_validator_messages(&app.pool, &channel, &session.uid, message)
            }))
            .await?;

            Ok(success_response(serde_json::to_string(&SuccessResponse {
                success: true,
            })?))
        }
    }
}

/// This will make sure to insert/get the `Channel` from DB before attempting to create the `Spendable`
async fn create_or_update_spendable_document(
    adapter: &impl Adapter,
    token_info: &TokenInfo,
    pool: DbPool,
    channel: &ChannelV5,
    spender: Address,
) -> Result<Spendable, ResponseError> {
    insert_channel(&pool, *channel).await?;

    let deposit = adapter.get_deposit(channel, &spender).await?;
    let total = UnifiedNum::from_precision(deposit.total, token_info.precision.get());
    let still_on_create2 =
        UnifiedNum::from_precision(deposit.still_on_create2, token_info.precision.get());
    let (total, still_on_create2) = match (total, still_on_create2) {
        (Some(total), Some(still_on_create2)) => (total, still_on_create2),
        _ => {
            return Err(ResponseError::BadRequest(
                "couldn't get deposit from precision".to_string(),
            ))
        }
    };

    let spendable = Spendable {
        channel: *channel,
        deposit: Deposit {
            total,
            still_on_create2,
        },
        spender,
    };

    // Insert latest spendable in DB
    update_spendable(pool, &spendable).await?;

    Ok(spendable)
}

fn spender_response_without_leaf(
    total_deposited: UnifiedNum,
) -> Result<Response<Body>, ResponseError> {
    let res = SpenderResponse {
        spender: Spender {
            total_deposited,
            spender_leaf: None,
        },
    };
    Ok(success_response(serde_json::to_string(&res)?))
}

pub async fn get_spender_limits<A: Adapter + 'static>(
    req: Request<Body>,
    app: &Application<A>,
) -> Result<Response<Body>, ResponseError> {
    let route_params = req
        .extensions()
        .get::<RouteParams>()
        .expect("request should have route params");

    let channel = req
        .extensions()
        .get::<ChannelV5>()
        .expect("Request should have Channel")
        .to_owned();

    let spender = Address::from_str(&route_params.index(1))?;

    let latest_spendable = fetch_spendable(app.pool.clone(), &spender, &channel.id()).await?;

    let token_info = app
        .config
        .token_address_whitelist
        .get(&channel.token)
        .ok_or_else(|| ResponseError::FailedValidation("Unsupported Channel Token".to_string()))?;

    let latest_spendable = match latest_spendable {
        Some(spendable) => spendable,
        None => {
            create_or_update_spendable_document(
                &app.adapter,
                token_info,
                app.pool.clone(),
                &channel,
                spender,
            )
            .await?
        }
    };

    let new_state = match get_corresponding_new_state(&app.pool, &app.logger, &channel).await? {
        Some(new_state) => new_state,
        None => return spender_response_without_leaf(latest_spendable.deposit.total),
    };

    let total_spent = new_state.balances.spenders.get(&spender);

    let spender_leaf = total_spent.map(|total_spent| SpenderLeaf {
        total_spent: *total_spent,
        //merkle_proof: [u8; 32], // TODO
    });

    // returned output
    let res = SpenderResponse {
        spender: Spender {
            total_deposited: latest_spendable.deposit.total,
            spender_leaf,
        },
    };
    Ok(success_response(serde_json::to_string(&res)?))
}

pub async fn get_all_spender_limits<A: Adapter + 'static>(
    req: Request<Body>,
    app: &Application<A>,
) -> Result<Response<Body>, ResponseError> {
    let channel = req
        .extensions()
        .get::<ChannelV5>()
        .expect("Request should have Channel")
        .to_owned();

    let new_state = get_corresponding_new_state(&app.pool, &app.logger, &channel).await?;

    let mut all_spender_limits: HashMap<Address, Spender> = HashMap::new();

    let all_spendables = get_all_spendables_for_channel(app.pool.clone(), &channel.id()).await?;

    // Using for loop to avoid async closures
    for spendable in all_spendables {
        let spender = spendable.spender;
        let spender_leaf = match new_state {
            Some(ref new_state) => new_state.balances.spenders.get(&spender).map(|balance| {
                SpenderLeaf {
                    total_spent: spendable
                        .deposit
                        .total
                        .checked_sub(balance)
                        .unwrap_or_default(),
                    // merkle_proof: [u8; 32], // TODO
                }
            }),
            None => None,
        };

        let spender_info = Spender {
            total_deposited: spendable.deposit.total,
            spender_leaf,
        };

        all_spender_limits.insert(spender, spender_info);
    }

    let res = AllSpendersResponse {
        spenders: all_spender_limits,
        pagination: Pagination {
            // TODO
            page: 1,
            total: 1,
            total_pages: 1,
        },
    };

    Ok(success_response(serde_json::to_string(&res)?))
}

async fn get_corresponding_new_state(
    pool: &DbPool,
    logger: &Logger,
    channel: &ChannelV5,
) -> Result<Option<NewState<CheckedState>>, ResponseError> {
    let approve_state = match latest_approve_state_v5(pool, channel).await? {
        Some(approve_state) => approve_state,
        None => return Ok(None),
    };

    let state_root = approve_state.msg.state_root.clone();

    let new_state = match latest_new_state_v5(pool, channel, &state_root).await? {
        Some(new_state) => {
            let new_state = new_state.msg.into_inner().try_checked().map_err(|err| {
                error!(&logger, "Balances are not aligned in an approved NewState: {}", &err; "module" => "get_spender_limits");
                ResponseError::BadRequest("Balances are not aligned in an approved NewState".to_string())
            })?;
            Ok(Some(new_state))
        }
        None => {
            error!(&logger, "{}", "Fatal error! The NewState for the last ApproveState was not found"; "module" => "get_spender_limits");
            return Err(ResponseError::BadRequest(
                "Fatal error! The NewState for the last ApproveState was not found".to_string(),
            ));
        }
    };

    new_state
}

#[cfg(test)]
mod test {
    use super::*;
    use crate::test_util::setup_dummy_app;
    use primitives::{
        adapter::Deposit,
        util::tests::prep_db::{ADDRESSES, DUMMY_CAMPAIGN},
        BigNum,
    };

    #[tokio::test]
    async fn create_and_fetch_spendable() {
        let app = setup_dummy_app().await;

        let channel = DUMMY_CAMPAIGN.channel.clone();

        let token_info = app
            .config
            .token_address_whitelist
            .get(&channel.token)
            .expect("should retrieve address");
        let precision: u8 = token_info.precision.into();
        let deposit = Deposit {
            total: BigNum::from_str("100000000000000000000").expect("should convert"), // 100 DAI
            still_on_create2: BigNum::from_str("1000000000000000000").expect("should convert"), // 1 DAI
        };
        app.adapter
            .add_deposit_call(channel.id(), ADDRESSES["creator"], deposit.clone());
        // Making sure spendable does not yet exist
        let spendable = fetch_spendable(app.pool.clone(), &ADDRESSES["creator"], &channel.id())
            .await
            .expect("should return None");
        assert!(spendable.is_none());
        // Call create_or_update_spendable
        let new_spendable = create_or_update_spendable_document(
            &app.adapter,
            token_info,
            app.pool.clone(),
            &channel,
            ADDRESSES["creator"],
        )
        .await
        .expect("should create a new spendable");
        assert_eq!(new_spendable.channel.id(), channel.id());

        let total_as_unified_num =
            UnifiedNum::from_precision(deposit.total, precision).expect("should convert");
        let still_on_create2_unified =
            UnifiedNum::from_precision(deposit.still_on_create2, precision)
                .expect("should convert");
        assert_eq!(new_spendable.deposit.total, total_as_unified_num);
        assert_eq!(
            new_spendable.deposit.still_on_create2,
            still_on_create2_unified
        );
        assert_eq!(new_spendable.spender, ADDRESSES["creator"]);

        // Make sure spendable NOW exists
        let spendable = fetch_spendable(app.pool.clone(), &ADDRESSES["creator"], &channel.id())
            .await
            .expect("should return a spendable");
        assert!(spendable.is_some());

        let updated_deposit = Deposit {
            total: BigNum::from_str("110000000000000000000").expect("should convert"), // 110 DAI
            still_on_create2: BigNum::from_str("1100000000000000000").expect("should convert"), // 1.1 DAI
        };

        app.adapter
            .add_deposit_call(channel.id(), ADDRESSES["creator"], updated_deposit.clone());

        let updated_spendable = create_or_update_spendable_document(
            &app.adapter,
            token_info,
            app.pool.clone(),
            &channel,
            ADDRESSES["creator"],
        )
        .await
        .expect("should update spendable");
        let total_as_unified_num =
            UnifiedNum::from_precision(updated_deposit.total, precision).expect("should convert");
        let still_on_create2_unified =
            UnifiedNum::from_precision(updated_deposit.still_on_create2, precision)
                .expect("should convert");
        assert_eq!(updated_spendable.deposit.total, total_as_unified_num);
        assert_eq!(
            updated_spendable.deposit.still_on_create2,
            still_on_create2_unified
        );
        assert_eq!(updated_spendable.spender, ADDRESSES["creator"]);
    }
}<|MERGE_RESOLUTION|>--- conflicted
+++ resolved
@@ -1,16 +1,7 @@
 use crate::db::{
-<<<<<<< HEAD
     event_aggregate::{latest_approve_state_v5, latest_heartbeats, latest_new_state_v5},
     insert_channel, insert_validator_messages, list_channels,
-    spendable::{fetch_spendable, update_spendable},
-=======
-    event_aggregate::{
-        latest_approve_state, latest_approve_state_v5, latest_heartbeats, latest_new_state,
-        latest_new_state_v5,
-    },
-    get_channel_by_id, insert_channel, insert_validator_messages, list_channels,
     spendable::{fetch_spendable, get_all_spendables_for_channel, update_spendable},
->>>>>>> ae053ec4
     DbPool, PoolError,
 };
 use crate::{success_response, Application, Auth, ResponseError, RouteParams};
@@ -18,31 +9,17 @@
 use hyper::{Body, Request, Response};
 use primitives::{
     adapter::Adapter,
-<<<<<<< HEAD
-    balances::UncheckedState,
+    balances::{CheckedState, UncheckedState},
     channel::Channel as ChannelOld,
     channel_v5::Channel as ChannelV5,
     config::TokenInfo,
     sentry::{
-        channel_list::ChannelListQuery, LastApproved, LastApprovedQuery, LastApprovedResponse,
-        SpenderResponse, SuccessResponse,
+        channel_list::ChannelListQuery, AllSpendersResponse, LastApproved, LastApprovedQuery,
+        LastApprovedResponse, Pagination, SpenderResponse, SuccessResponse,
     },
     spender::{Spendable, Spender, SpenderLeaf},
-    validator::MessageTypes,
+    validator::{MessageTypes, NewState},
     Address, Channel, Deposit, UnifiedNum,
-=======
-    balances::{CheckedState, UncheckedState},
-    channel_v5::Channel as ChannelV5,
-    config::TokenInfo,
-    sentry::{
-        channel_list::{ChannelListQuery, LastApprovedQuery},
-        AllSpendersResponse, LastApproved, LastApprovedResponse, Pagination, SpenderResponse,
-        SuccessResponse,
-    },
-    spender::{Deposit, Spendable, Spender, SpenderLeaf},
-    validator::{MessageTypes, NewState},
-    Address, Channel, ChannelId, UnifiedNum,
->>>>>>> ae053ec4
 };
 use slog::{error, Logger};
 use std::{collections::HashMap, str::FromStr};
