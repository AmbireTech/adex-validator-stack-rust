use crate::db::{
    event_aggregate::{
        latest_approve_state, latest_approve_state_v5, latest_heartbeats, latest_new_state,
        latest_new_state_v5,
    },
    get_channel_by_id, insert_channel, insert_validator_messages, list_channels,
    spendable::{fetch_spendable, update_spendable},
    DbPool, PoolError,
};
use crate::{success_response, Application, Auth, ResponseError, RouteParams};
use futures::future::try_join_all;
use hex::FromHex;
use hyper::{Body, Request, Response};
use primitives::{
    adapter::Adapter,
    balances::UncheckedState,
    channel_v5::Channel as ChannelV5,
    config::{Config, TokenInfo},
    sentry::{
        channel_list::{ChannelListQuery, LastApprovedQuery},
        AllSpendersResponse, LastApproved, LastApprovedResponse, MessageResponse, SpenderResponse,
        SuccessResponse,
    },
    spender::{Deposit, Spendable, Spender, SpenderLeaf},
    validator::{MessageTypes, NewState},
    Address, Channel, ChannelId, UnifiedNum,
};
use slog::error;
use std::{collections::HashMap, str::FromStr};
use tokio_postgres::error::SqlState;

pub async fn channel_status<A: Adapter>(
    req: Request<Body>,
    _: &Application<A>,
) -> Result<Response<Body>, ResponseError> {
    use serde::Serialize;
    #[derive(Serialize)]
    struct ChannelStatusResponse<'a> {
        channel: &'a Channel,
    }

    let channel = req
        .extensions()
        .get::<Channel>()
        .expect("Request should have Channel");

    let response = ChannelStatusResponse { channel };

    Ok(success_response(serde_json::to_string(&response)?))
}

pub async fn create_channel<A: Adapter>(
    req: Request<Body>,
    app: &Application<A>,
) -> Result<Response<Body>, ResponseError> {
    let body = hyper::body::to_bytes(req.into_body()).await?;

    let channel = serde_json::from_slice::<Channel>(&body)
        .map_err(|e| ResponseError::FailedValidation(e.to_string()))?;

    // TODO AIP#61: No longer needed, remove!
    // if let Err(e) = app.adapter.validate_channel(&channel).await {
    //     return Err(ResponseError::BadRequest(e.to_string()));
    // }

    let error_response = ResponseError::BadRequest("err occurred; please try again later".into());

    match insert_channel(&app.pool, &channel).await {
        Err(error) => {
            error!(&app.logger, "{}", &error; "module" => "create_channel");

            match error {
                PoolError::Backend(error) if error.code() == Some(&SqlState::UNIQUE_VIOLATION) => {
                    Err(ResponseError::Conflict(
                        "channel already exists".to_string(),
                    ))
                }
                _ => Err(error_response),
            }
        }
        Ok(false) => Err(error_response),
        _ => Ok(()),
    }?;

    let create_response = SuccessResponse { success: true };

    Ok(success_response(serde_json::to_string(&create_response)?))
}

pub async fn channel_list<A: Adapter>(
    req: Request<Body>,
    app: &Application<A>,
) -> Result<Response<Body>, ResponseError> {
    let query = serde_urlencoded::from_str::<ChannelListQuery>(req.uri().query().unwrap_or(""))?;
    let skip = query
        .page
        .checked_mul(app.config.channels_find_limit.into())
        .ok_or_else(|| ResponseError::BadRequest("Page and/or limit is too large".into()))?;

    let list_response = list_channels(
        &app.pool,
        skip,
        app.config.channels_find_limit,
        &query.creator,
        &query.validator,
        &query.valid_until_ge,
    )
    .await?;

    Ok(success_response(serde_json::to_string(&list_response)?))
}

pub async fn channel_validate<A: Adapter>(
    req: Request<Body>,
    _: &Application<A>,
) -> Result<Response<Body>, ResponseError> {
    let body = hyper::body::to_bytes(req.into_body()).await?;
    let _channel = serde_json::from_slice::<Channel>(&body)
        .map_err(|e| ResponseError::FailedValidation(e.to_string()))?;
    let create_response = SuccessResponse { success: true };
    Ok(success_response(serde_json::to_string(&create_response)?))
}

pub async fn last_approved<A: Adapter>(
    req: Request<Body>,
    app: &Application<A>,
) -> Result<Response<Body>, ResponseError> {
    // get request params
    let route_params = req
        .extensions()
        .get::<RouteParams>()
        .expect("request should have route params");

    let channel_id = ChannelId::from_hex(route_params.index(0))?;
    let channel = get_channel_by_id(&app.pool, &channel_id).await?.unwrap();

    let default_response = Response::builder()
        .header("Content-type", "application/json")
        .body(
            serde_json::to_string(&LastApprovedResponse::<UncheckedState> {
                last_approved: None,
                heartbeats: None,
            })?
            .into(),
        )
        .expect("should build response");

    let approve_state = match latest_approve_state(&app.pool, &channel).await? {
        Some(approve_state) => approve_state,
        None => return Ok(default_response),
    };

    let state_root = approve_state.msg.state_root.clone();

    let new_state = latest_new_state(&app.pool, &channel, &state_root).await?;
    if new_state.is_none() {
        return Ok(default_response);
    }

    let query = serde_urlencoded::from_str::<LastApprovedQuery>(req.uri().query().unwrap_or(""))?;
    let validators = channel.spec.validators;
    let channel_id = channel.id;
    let heartbeats = if query.with_heartbeat.is_some() {
        let result = try_join_all(
            validators
                .iter()
                .map(|validator| latest_heartbeats(&app.pool, &channel_id, &validator.id)),
        )
        .await?;
        Some(result.into_iter().flatten().collect::<Vec<_>>())
    } else {
        None
    };

    Ok(Response::builder()
        .header("Content-type", "application/json")
        .body(
            serde_json::to_string(&LastApprovedResponse {
                last_approved: Some(LastApproved {
                    new_state,
                    approve_state: Some(approve_state),
                }),
                heartbeats,
            })?
            .into(),
        )
        .unwrap())
}

pub async fn create_validator_messages<A: Adapter + 'static>(
    req: Request<Body>,
    app: &Application<A>,
) -> Result<Response<Body>, ResponseError> {
    let session = req
        .extensions()
        .get::<Auth>()
        .expect("auth request session")
        .to_owned();

    let channel = req
        .extensions()
        .get::<Channel>()
        .expect("Request should have Channel")
        .to_owned();

    let into_body = req.into_body();
    let body = hyper::body::to_bytes(into_body).await?;

    let request_body = serde_json::from_slice::<HashMap<String, Vec<MessageTypes>>>(&body)?;
    let messages = request_body
        .get("messages")
        .ok_or_else(|| ResponseError::BadRequest("missing messages body".to_string()))?;

    match channel.spec.validators.find(&session.uid) {
        None => Err(ResponseError::Unauthorized),
        _ => {
            try_join_all(messages.iter().map(|message| {
                insert_validator_messages(&app.pool, &channel, &session.uid, message)
            }))
            .await?;

            Ok(success_response(serde_json::to_string(&SuccessResponse {
                success: true,
            })?))
        }
    }
}

async fn create_or_update_spendable_document(
    adapter: &impl Adapter,
    token_info: &TokenInfo,
    pool: DbPool,
    channel: &ChannelV5,
    spender: Address,
) -> Result<Spendable, ResponseError> {
    let deposit = adapter.get_deposit(channel, &spender).await?;
    let total = UnifiedNum::from_precision(deposit.total, token_info.precision.get());
    let still_on_create2 =
        UnifiedNum::from_precision(deposit.still_on_create2, token_info.precision.get());
    let (total, still_on_create2) = match (total, still_on_create2) {
        (Some(total), Some(still_on_create2)) => (total, still_on_create2),
        _ => {
            return Err(ResponseError::BadRequest(
                "couldn't get deposit from precision".to_string(),
            ))
        }
    };

    let spendable = Spendable {
        channel: channel.clone(),
        deposit: Deposit {
            total,
            still_on_create2,
        },
        spender,
    };

    // Insert latest spendable in DB
    update_spendable(pool, &spendable).await?;

    Ok(spendable)
}

fn spender_response_without_leaf(
    total_deposited: UnifiedNum,
) -> Result<Response<Body>, ResponseError> {
    let res = SpenderResponse {
        spender: Spender {
            total_deposited,
            spender_leaf: None,
        },
    };
    Ok(success_response(serde_json::to_string(&res)?))
}

pub async fn get_spender_limits<A: Adapter + 'static>(
    req: Request<Body>,
    app: &Application<A>,
) -> Result<Response<Body>, ResponseError> {
    let route_params = req
        .extensions()
        .get::<RouteParams>()
        .expect("request should have route params");

    let channel = req
        .extensions()
        .get::<ChannelV5>()
        .expect("Request should have Channel")
        .to_owned();

    let spender = Address::from_str(&route_params.index(1))?;

<<<<<<< HEAD
    let latest_spendable = get_latest_spendable(
        app.pool.clone(),
        &app.config,
        &app.adapter,
        &spender,
        &channel,
    )
    .await?;
=======
    let latest_spendable = fetch_spendable(app.pool.clone(), &spender, &channel_id).await?;
    let token_info = app
        .config
        .token_address_whitelist
        .get(&channel.token)
        .ok_or_else(|| ResponseError::FailedValidation("Unsupported Channel Token".to_string()))?;

    let latest_spendable = match latest_spendable {
        Some(spendable) => spendable,
        None => {
            create_or_update_spendable_document(
                &app.adapter,
                token_info,
                app.pool.clone(),
                &channel,
                spender,
            )
            .await?
        }
    };

    let approve_state = match latest_approve_state_v5(&app.pool, &channel).await? {
        Some(approve_state) => approve_state,
        None => return spender_response_without_leaf(latest_spendable.deposit.total),
    };

    let state_root = approve_state.msg.state_root.clone();
>>>>>>> 71af607a

    let new_state = match get_corresponding_new_state(&app.pool, &channel).await {
        Some(new_state) => new_state,
        None => return spender_response_without_leaf(latest_spendable.deposit.total),
    };

    let new_state_checked = new_state.msg.into_inner().try_checked()?;

    let total_spent = new_state_checked.balances.spenders.get(&spender);

    let spender_leaf = total_spent.map(|total_spent| SpenderLeaf {
        total_spent: *total_spent,
        //merkle_proof: [u8; 32], // TODO
    });

    // returned output
    let res = SpenderResponse {
        spender: Spender {
            total_deposited: latest_spendable.deposit.total,
            spender_leaf,
        },
    };
    Ok(success_response(serde_json::to_string(&res)?))
}

async fn get_latest_spendable(
    pool: DbPool,
    config: &Config,
    adapter: &impl Adapter,
    spender: &Address,
    channel: &ChannelV5,
) -> Result<Spendable, ResponseError> {
    let latest_spendable = fetch_spendable(pool.clone(), spender, &channel.id()).await?;
    let token_info = config
        .token_address_whitelist
        .get(&channel.token)
        .ok_or_else(|| ResponseError::FailedValidation("Unsupported Channel Token".to_string()))?;

    let latest_spendable = match latest_spendable {
        Some(spendable) => spendable,
        None => {
            create_spendable_document(adapter, token_info, pool.clone(), channel, *spender).await?
        }
    };

    Ok(latest_spendable)
}

pub async fn get_all_spender_limits<A: Adapter + 'static>(
    req: Request<Body>,
    app: &Application<A>,
) -> Result<Response<Body>, ResponseError> {
    let channel = req
        .extensions()
        .get::<ChannelV5>()
        .expect("Request should have Channel")
        .to_owned();

    let new_state = get_corresponding_new_state(&app.pool, &channel)
        .await
        .ok_or(ResponseError::NotFound)?;

    let mut all_spender_limits: HashMap<Address, Spender> = HashMap::new();

    // Using for loop to avoid async closures
    for (spender_addr, balance) in new_state.msg.balances.spenders.iter() {
        let latest_spendable = get_latest_spendable(
            app.pool.clone(),
            &app.config,
            &app.adapter,
            spender_addr,
            &channel,
        )
        .await?;

        let total_deposited = latest_spendable.deposit.total;
        let spender_leaf = get_spender_leaf_for_spender(balance, &total_deposited);

        let spender_info = Spender {
            total_deposited,
            spender_leaf,
        };

        all_spender_limits.insert(*spender_addr, spender_info);
    }

    let res = AllSpendersResponse {
        spenders: all_spender_limits,
    };

    Ok(success_response(serde_json::to_string(&res)?))
}

async fn get_corresponding_new_state(
    pool: &DbPool,
    channel: &ChannelV5,
) -> Option<MessageResponse<NewState>> {
    let approve_state = match latest_approve_state_v5(pool, channel).await.ok()? {
        Some(approve_state) => approve_state,
        None => return None,
    };

    let state_root = approve_state.msg.state_root.clone();

    let new_state = latest_new_state_v5(pool, channel, &state_root).await.ok()?;

    new_state
}

fn get_spender_leaf_for_spender(
    spender_balance: &UnifiedNum,
    total_deposited: &UnifiedNum,
) -> Option<SpenderLeaf> {
    let total_spent = match total_deposited.checked_sub(spender_balance) {
        Some(spent) => spent,
        None => return None,
    };

    // Return
    let leaf = SpenderLeaf {
        total_spent,
        // merkle_proof: [u8; 32], // TODO
    };

    Some(leaf)
}

#[cfg(test)]
mod test {
    use super::*;
    use crate::test_util::setup_dummy_app;
    use primitives::{
        adapter::Deposit,
        util::tests::prep_db::{ADDRESSES, DUMMY_CAMPAIGN},
        BigNum,
    };

    #[tokio::test]
    async fn create_and_fetch_spendable() {
        let app = setup_dummy_app().await;

        let channel = DUMMY_CAMPAIGN.channel.clone();

        let token_info = app
            .config
            .token_address_whitelist
            .get(&channel.token)
            .expect("should retrieve address");
        let precision: u8 = token_info.precision.into();
        let deposit = Deposit {
            total: BigNum::from_str("100000000000000000000").expect("should convert"), // 100 DAI
            still_on_create2: BigNum::from_str("1000000000000000000").expect("should convert"), // 1 DAI
        };
        app.adapter
            .add_deposit_call(channel.id(), ADDRESSES["creator"], deposit.clone());
        // Making sure spendable does not yet exist
        let spendable = fetch_spendable(app.pool.clone(), &ADDRESSES["creator"], &channel.id())
            .await
            .expect("should return None");
        assert!(spendable.is_none());

        // Call create_or_update_spendable
        let new_spendable = create_or_update_spendable_document(
            &app.adapter,
            token_info,
            app.pool.clone(),
            &channel,
            ADDRESSES["creator"],
        )
        .await
        .expect("should create a new spendable");
        assert_eq!(new_spendable.channel.id(), channel.id());

        let total_as_unified_num =
            UnifiedNum::from_precision(deposit.total, precision).expect("should convert");
        let still_on_create2_unified =
            UnifiedNum::from_precision(deposit.still_on_create2, precision)
                .expect("should convert");
        assert_eq!(new_spendable.deposit.total, total_as_unified_num);
        assert_eq!(
            new_spendable.deposit.still_on_create2,
            still_on_create2_unified
        );
        assert_eq!(new_spendable.spender, ADDRESSES["creator"]);

        // Make sure spendable NOW exists
        let spendable = fetch_spendable(app.pool.clone(), &ADDRESSES["creator"], &channel.id())
            .await
            .expect("should return a spendable");
        assert!(spendable.is_some());

        let updated_deposit = Deposit {
            total: BigNum::from_str("110000000000000000000").expect("should convert"), // 110 DAI
            still_on_create2: BigNum::from_str("1100000000000000000").expect("should convert"), // 1.1 DAI
        };

        app.adapter
            .add_deposit_call(channel.id(), ADDRESSES["creator"], updated_deposit.clone());

        let updated_spendable = create_or_update_spendable_document(
            &app.adapter,
            token_info,
            app.pool.clone(),
            &channel,
            ADDRESSES["creator"],
        )
        .await
        .expect("should update spendable");
        let total_as_unified_num =
            UnifiedNum::from_precision(updated_deposit.total, precision).expect("should convert");
        let still_on_create2_unified =
            UnifiedNum::from_precision(updated_deposit.still_on_create2, precision)
                .expect("should convert");
        assert_eq!(updated_spendable.deposit.total, total_as_unified_num);
        assert_eq!(
            updated_spendable.deposit.still_on_create2,
            still_on_create2_unified
        );
        assert_eq!(updated_spendable.spender, ADDRESSES["creator"]);
    }
}<|MERGE_RESOLUTION|>--- conflicted
+++ resolved
@@ -290,7 +290,6 @@
 
     let spender = Address::from_str(&route_params.index(1))?;
 
-<<<<<<< HEAD
     let latest_spendable = get_latest_spendable(
         app.pool.clone(),
         &app.config,
@@ -299,27 +298,6 @@
         &channel,
     )
     .await?;
-=======
-    let latest_spendable = fetch_spendable(app.pool.clone(), &spender, &channel_id).await?;
-    let token_info = app
-        .config
-        .token_address_whitelist
-        .get(&channel.token)
-        .ok_or_else(|| ResponseError::FailedValidation("Unsupported Channel Token".to_string()))?;
-
-    let latest_spendable = match latest_spendable {
-        Some(spendable) => spendable,
-        None => {
-            create_or_update_spendable_document(
-                &app.adapter,
-                token_info,
-                app.pool.clone(),
-                &channel,
-                spender,
-            )
-            .await?
-        }
-    };
 
     let approve_state = match latest_approve_state_v5(&app.pool, &channel).await? {
         Some(approve_state) => approve_state,
@@ -327,7 +305,6 @@
     };
 
     let state_root = approve_state.msg.state_root.clone();
->>>>>>> 71af607a
 
     let new_state = match get_corresponding_new_state(&app.pool, &channel).await {
         Some(new_state) => new_state,
