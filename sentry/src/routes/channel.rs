use crate::db::{
<<<<<<< HEAD
    event_aggregate::{latest_approve_state, latest_heartbeats, latest_new_state, latest_new_state_v5, latest_approve_state_v5},
    spendable::{fetch_spendable, update_spendable},
    get_channel_by_id, insert_channel, insert_validator_messages, list_channels,
    update_exhausted_channel, PoolError
=======
    event_aggregate::{
        latest_approve_state, latest_approve_state_v5, latest_heartbeats, latest_new_state,
        latest_new_state_v5,
    },
    get_channel_by_id, insert_channel, insert_validator_messages, list_channels,
    spendable::{fetch_spendable, update_spendable},
    DbPool, PoolError,
>>>>>>> 7d7ae0c5
};
use crate::{success_response, Application, Auth, ResponseError, RouteParams};
use futures::future::try_join_all;
use hex::FromHex;
use hyper::{Body, Request, Response};
use primitives::{
    adapter::Adapter,
    balances::UncheckedState,
    channel_v5::Channel as ChannelV5,
    config::TokenInfo,
    sentry::{
        channel_list::{ChannelListQuery, LastApprovedQuery},
<<<<<<< HEAD
        LastApproved, LastApprovedResponse, SuccessResponse, SpenderLeaf, SpenderResponse
    },
    spender::{Spendable, Deposit},
    validator::MessageTypes,
    channel_v5::Channel as ChannelV5,
    Address, Channel, ChannelId, UnifiedNum
};
use slog::error;
use std::{
    collections::HashMap,
    str::FromStr,
};
=======
        LastApproved, LastApprovedResponse, SpenderResponse, SuccessResponse,
    },
    spender::{Deposit, Spendable, Spender, SpenderLeaf},
    validator::MessageTypes,
    Address, Channel, ChannelId, UnifiedNum,
};
use slog::error;
use std::{collections::HashMap, str::FromStr};
>>>>>>> 7d7ae0c5
use tokio_postgres::error::SqlState;

pub async fn channel_status<A: Adapter>(
    req: Request<Body>,
    _: &Application<A>,
) -> Result<Response<Body>, ResponseError> {
    use serde::Serialize;
    #[derive(Serialize)]
    struct ChannelStatusResponse<'a> {
        channel: &'a Channel,
    }

    let channel = req
        .extensions()
        .get::<Channel>()
        .expect("Request should have Channel");

    let response = ChannelStatusResponse { channel };

    Ok(success_response(serde_json::to_string(&response)?))
}

pub async fn create_channel<A: Adapter>(
    req: Request<Body>,
    app: &Application<A>,
) -> Result<Response<Body>, ResponseError> {
    let body = hyper::body::to_bytes(req.into_body()).await?;

    let channel = serde_json::from_slice::<Channel>(&body)
        .map_err(|e| ResponseError::FailedValidation(e.to_string()))?;

    // TODO AIP#61: No longer needed, remove!
    // if let Err(e) = app.adapter.validate_channel(&channel).await {
    //     return Err(ResponseError::BadRequest(e.to_string()));
    // }

    let error_response = ResponseError::BadRequest("err occurred; please try again later".into());

    match insert_channel(&app.pool, &channel).await {
        Err(error) => {
            error!(&app.logger, "{}", &error; "module" => "create_channel");

            match error {
                PoolError::Backend(error) if error.code() == Some(&SqlState::UNIQUE_VIOLATION) => {
                    Err(ResponseError::Conflict(
                        "channel already exists".to_string(),
                    ))
                }
                _ => Err(error_response),
            }
        }
        Ok(false) => Err(error_response),
        _ => Ok(()),
    }?;

    let create_response = SuccessResponse { success: true };

    Ok(success_response(serde_json::to_string(&create_response)?))
}

pub async fn channel_list<A: Adapter>(
    req: Request<Body>,
    app: &Application<A>,
) -> Result<Response<Body>, ResponseError> {
    let query = serde_urlencoded::from_str::<ChannelListQuery>(req.uri().query().unwrap_or(""))?;
    let skip = query
        .page
        .checked_mul(app.config.channels_find_limit.into())
        .ok_or_else(|| ResponseError::BadRequest("Page and/or limit is too large".into()))?;

    let list_response = list_channels(
        &app.pool,
        skip,
        app.config.channels_find_limit,
        &query.creator,
        &query.validator,
        &query.valid_until_ge,
    )
    .await?;

    Ok(success_response(serde_json::to_string(&list_response)?))
}

pub async fn channel_validate<A: Adapter>(
    req: Request<Body>,
    _: &Application<A>,
) -> Result<Response<Body>, ResponseError> {
    let body = hyper::body::to_bytes(req.into_body()).await?;
    let _channel = serde_json::from_slice::<Channel>(&body)
        .map_err(|e| ResponseError::FailedValidation(e.to_string()))?;
    let create_response = SuccessResponse { success: true };
    Ok(success_response(serde_json::to_string(&create_response)?))
}

pub async fn last_approved<A: Adapter>(
    req: Request<Body>,
    app: &Application<A>,
) -> Result<Response<Body>, ResponseError> {
    // get request params
    let route_params = req
        .extensions()
        .get::<RouteParams>()
        .expect("request should have route params");

    let channel_id = ChannelId::from_hex(route_params.index(0))?;
    let channel = get_channel_by_id(&app.pool, &channel_id).await?.unwrap();

    let default_response = Response::builder()
        .header("Content-type", "application/json")
        .body(
            serde_json::to_string(&LastApprovedResponse::<UncheckedState> {
                last_approved: None,
                heartbeats: None,
            })?
            .into(),
        )
        .expect("should build response");

    let approve_state = match latest_approve_state(&app.pool, &channel).await? {
        Some(approve_state) => approve_state,
        None => return Ok(default_response),
    };

    let state_root = approve_state.msg.state_root.clone();

    let new_state = latest_new_state(&app.pool, &channel, &state_root).await?;
    if new_state.is_none() {
        return Ok(default_response);
    }

    let query = serde_urlencoded::from_str::<LastApprovedQuery>(req.uri().query().unwrap_or(""))?;
    let validators = channel.spec.validators;
    let channel_id = channel.id;
    let heartbeats = if query.with_heartbeat.is_some() {
        let result = try_join_all(
            validators
                .iter()
                .map(|validator| latest_heartbeats(&app.pool, &channel_id, &validator.id)),
        )
        .await?;
        Some(result.into_iter().flatten().collect::<Vec<_>>())
    } else {
        None
    };

    Ok(Response::builder()
        .header("Content-type", "application/json")
        .body(
            serde_json::to_string(&LastApprovedResponse {
                last_approved: Some(LastApproved {
                    new_state,
                    approve_state: Some(approve_state),
                }),
                heartbeats,
            })?
            .into(),
        )
        .unwrap())
}

pub async fn create_validator_messages<A: Adapter + 'static>(
    req: Request<Body>,
    app: &Application<A>,
) -> Result<Response<Body>, ResponseError> {
    let session = req
        .extensions()
        .get::<Auth>()
        .expect("auth request session")
        .to_owned();

    let channel = req
        .extensions()
        .get::<Channel>()
        .expect("Request should have Channel")
        .to_owned();

    let into_body = req.into_body();
    let body = hyper::body::to_bytes(into_body).await?;

    let request_body = serde_json::from_slice::<HashMap<String, Vec<MessageTypes>>>(&body)?;
    let messages = request_body
        .get("messages")
        .ok_or_else(|| ResponseError::BadRequest("missing messages body".to_string()))?;

    match channel.spec.validators.find(&session.uid) {
        None => Err(ResponseError::Unauthorized),
        _ => {
            try_join_all(messages.iter().map(|message| {
                insert_validator_messages(&app.pool, &channel, &session.uid, message)
            }))
            .await?;

            Ok(success_response(serde_json::to_string(&SuccessResponse {
                success: true,
            })?))
        }
    }
}

<<<<<<< HEAD
async fn create_spendable_document<A: Adapter + 'static>(app: &Application<A>, channel: &ChannelV5, spender: &Address) -> Result<Spendable, ResponseError> {
    let deposit = app.adapter.get_deposit(&channel, &spender).await?;
    let token_info = app.config.token_address_whitelist.get(&channel.token).ok_or_else(|| ResponseError::BadRequest("channel has invalid token".to_string()))?; // I don't think this error can happen
    let total = UnifiedNum::from_precision(deposit.total, token_info.precision.get());
    let still_on_create2 = UnifiedNum::from_precision(deposit.still_on_create2, token_info.precision.get());
    let (total, still_on_create2) = match (total, still_on_create2) {
        (Some(total), Some(still_on_create2)) => (total, still_on_create2),
        _ => return Err(ResponseError::BadRequest("couldn't get deposit from precision".to_string())),
=======
async fn create_or_update_spendable_document(
    adapter: &impl Adapter,
    token_info: &TokenInfo,
    pool: DbPool,
    channel: &ChannelV5,
    spender: Address,
) -> Result<Spendable, ResponseError> {
    let deposit = adapter.get_deposit(channel, &spender).await?;
    let total = UnifiedNum::from_precision(deposit.total, token_info.precision.get());
    let still_on_create2 =
        UnifiedNum::from_precision(deposit.still_on_create2, token_info.precision.get());
    let (total, still_on_create2) = match (total, still_on_create2) {
        (Some(total), Some(still_on_create2)) => (total, still_on_create2),
        _ => {
            return Err(ResponseError::BadRequest(
                "couldn't get deposit from precision".to_string(),
            ))
        }
>>>>>>> 7d7ae0c5
    };

    let spendable = Spendable {
        channel: channel.clone(),
        deposit: Deposit {
            total,
            still_on_create2,
        },
<<<<<<< HEAD
        spender: spender.clone(),
    };

    // Insert latest spendable in DB
    update_spendable(app.pool.clone(), &spendable).await?;
=======
        spender,
    };

    // Insert latest spendable in DB
    update_spendable(pool, &spendable).await?;
>>>>>>> 7d7ae0c5

    Ok(spendable)
}

<<<<<<< HEAD
fn spender_response_without_leaf(total: UnifiedNum) -> Result<Response<Body>, ResponseError> {
    let res = SpenderResponse {
        total,
        spender_leaf: None,
=======
fn spender_response_without_leaf(
    total_deposited: UnifiedNum,
) -> Result<Response<Body>, ResponseError> {
    let res = SpenderResponse {
        spender: Spender {
            total_deposited,
            spender_leaf: None,
        },
>>>>>>> 7d7ae0c5
    };
    Ok(success_response(serde_json::to_string(&res)?))
}

pub async fn get_spender_limits<A: Adapter + 'static>(
    req: Request<Body>,
    app: &Application<A>,
) -> Result<Response<Body>, ResponseError> {
    let route_params = req
        .extensions()
        .get::<RouteParams>()
        .expect("request should have route params");

    let channel = req
        .extensions()
        .get::<ChannelV5>()
        .expect("Request should have Channel")
        .to_owned();

    let channel_id = channel.id();
    let spender = Address::from_str(&route_params.index(1))?;

<<<<<<< HEAD
    let latest_spendable = fetch_spendable(app.pool.clone(), &spender, &channel_id)
        .await?;
    let latest_spendable = match latest_spendable {
        Some(spendable) => spendable,
        None => create_spendable_document(&app, &channel, &spender).await?,
    };

    let total = latest_spendable.deposit.total.checked_add(&latest_spendable.deposit.still_on_create2).ok_or_else(|| ResponseError::BadRequest("Total Deposited is too large".to_string()))?;
    let approve_state = match latest_approve_state_v5(&app.pool, &channel).await? {
        Some(approve_state) => approve_state,
        None => return spender_response_without_leaf(total),
=======
    let latest_spendable = fetch_spendable(app.pool.clone(), &spender, &channel_id).await?;
    let token_info = app
        .config
        .token_address_whitelist
        .get(&channel.token)
        .ok_or_else(|| ResponseError::FailedValidation("Unsupported Channel Token".to_string()))?;

    let latest_spendable = match latest_spendable {
        Some(spendable) => spendable,
        None => {
            create_or_update_spendable_document(
                &app.adapter,
                token_info,
                app.pool.clone(),
                &channel,
                spender,
            )
            .await?
        }
    };

    let approve_state = match latest_approve_state_v5(&app.pool, &channel).await? {
        Some(approve_state) => approve_state,
        None => return spender_response_without_leaf(latest_spendable.deposit.total),
>>>>>>> 7d7ae0c5
    };

    let state_root = approve_state.msg.state_root.clone();

    let new_state = match latest_new_state_v5(&app.pool, &channel, &state_root).await? {
        Some(new_state) => new_state,
<<<<<<< HEAD
        None => return spender_response_without_leaf(total),
    };

    // TODO: Temporary until NewState uses Balances<CheckedState>
    let token_info = app.config.token_address_whitelist.get(&channel.token).ok_or_else(|| ResponseError::BadRequest("channel has invalid token".to_string()))?;

    let total_spent = match new_state.msg.balances.get(&spender) {
        Some(amount) => UnifiedNum::from_precision(amount.clone(), token_info.precision.get()),
        None => Some(UnifiedNum::from_u64(0)),
    };


    let spender_leaf = match total_spent {
        Some(total_spent) => Some(SpenderLeaf {
            total_spent,
            //merkle_proof: [u8; 32], // TODO
        }),
        None => None,
    };

    // returned output
    let res = SpenderResponse {
        total,
        spender_leaf,
=======
        None => return spender_response_without_leaf(latest_spendable.deposit.total),
    };

    let new_state_checked = new_state.msg.into_inner().try_checked()?;

    let total_spent = new_state_checked.balances.spenders.get(&spender);

    let spender_leaf = total_spent.map(|total_spent| SpenderLeaf {
        total_spent: *total_spent,
        //merkle_proof: [u8; 32], // TODO
    });

    // returned output
    let res = SpenderResponse {
        spender: Spender {
            total_deposited: latest_spendable.deposit.total,
            spender_leaf,
        },
>>>>>>> 7d7ae0c5
    };
    Ok(success_response(serde_json::to_string(&res)?))
}

#[cfg(test)]
mod test {
    use super::*;
<<<<<<< HEAD
    use crate::{
        db::tests_postgres::{DATABASE_POOL, setup_test_migrations},
        db::redis_pool::TESTS_POOL,
        CampaignRemaining,
    };
    use adapter::DummyAdapter;
    use primitives::adapter::{DummyAdapterOptions, Deposit};
    use primitives::util::tests::prep_db::{AUTH, ADDRESSES, DUMMY_CAMPAIGN, IDS};
    use primitives::config::configuration;
    use primitives::BigNum;
    use primitives::util::tests::discard_logger;

    #[tokio::test]
    async fn create_and_fetch_spendable() {
        let database = DATABASE_POOL.get().await.expect("Should get a DB pool");
        let redis = TESTS_POOL.get().await.expect("Should return Object");

        let adapter_options = DummyAdapterOptions {
            dummy_identity: IDS["leader"],
            dummy_auth: IDS.clone(),
            dummy_auth_tokens: AUTH.clone(),
        };
        let config = configuration("development", None).expect("Dev config should be available");
        let dummy_adapter = DummyAdapter::init(adapter_options, &config);
        setup_test_migrations(database.pool.clone())
        .await
        .expect("Migrations should succeed");
        let mut channel = DUMMY_CAMPAIGN.channel.clone();
        let token_address = Address::from_str("0x509ee0d083ddf8ac028f2a56731412edd63223b9").expect("should generate");
        let token_info = config.token_address_whitelist.get(&token_address).expect("should retrieve address");
        let precision: u8 = token_info.precision.into();
        channel.token = token_address;
        let deposit = Deposit {
            total: BigNum::from(1000000000),
            still_on_create2: BigNum::from(1000000),
        };
        dummy_adapter.add_deposit_call(channel.id(), ADDRESSES["creator"], deposit.clone());
        let campaign_remaining = CampaignRemaining::new(redis.connection.clone());

        let app = Application::new(
            dummy_adapter,
            config,
            discard_logger(),
            redis.connection.clone(),
            database.pool.clone(),
            campaign_remaining,
        );
        // Making sure spendable does not yet exist
        let spendable = fetch_spendable(app.pool.clone(), &ADDRESSES["creator"], &channel.id()).await.expect("should return None");
        assert!(spendable.is_none());

        // Call create_spendable
        let new_spendable = create_spendable_document(&app, &channel, &ADDRESSES["creator"]).await.expect("should create a new spendable");
        assert_eq!(new_spendable.channel.id(), channel.id());

        let total_as_unified_num = UnifiedNum::from_precision(deposit.total, precision).expect("should convert");
        let still_on_create2_unified = UnifiedNum::from_precision(deposit.still_on_create2, precision).expect("should convert");
        assert_eq!(new_spendable.deposit.total, total_as_unified_num);
        assert_eq!(new_spendable.deposit.still_on_create2, still_on_create2_unified);
        assert_eq!(new_spendable.spender, ADDRESSES["creator"]);

        // Make sure spendable NOW exists
        let spendable = fetch_spendable(database.pool.clone(), &ADDRESSES["creator"], &channel.id()).await.expect("should return a spendable");
        assert!(spendable.is_some());
=======
    use crate::test_util::setup_dummy_app;
    use primitives::{
        adapter::Deposit,
        util::tests::prep_db::{ADDRESSES, DUMMY_CAMPAIGN},
        BigNum,
    };

    #[tokio::test]
    async fn create_and_fetch_spendable() {
        let app = setup_dummy_app().await;

        let channel = DUMMY_CAMPAIGN.channel.clone();

        let token_info = app
            .config
            .token_address_whitelist
            .get(&channel.token)
            .expect("should retrieve address");
        let precision: u8 = token_info.precision.into();
        let deposit = Deposit {
            total: BigNum::from_str("100000000000000000000").expect("should convert"), // 100 DAI
            still_on_create2: BigNum::from_str("1000000000000000000").expect("should convert"), // 1 DAI
        };
        app.adapter
            .add_deposit_call(channel.id(), ADDRESSES["creator"], deposit.clone());
        // Making sure spendable does not yet exist
        let spendable = fetch_spendable(app.pool.clone(), &ADDRESSES["creator"], &channel.id())
            .await
            .expect("should return None");
        assert!(spendable.is_none());

        // Call create_or_update_spendable
        let new_spendable = create_or_update_spendable_document(
            &app.adapter,
            token_info,
            app.pool.clone(),
            &channel,
            ADDRESSES["creator"],
        )
        .await
        .expect("should create a new spendable");
        assert_eq!(new_spendable.channel.id(), channel.id());

        let total_as_unified_num =
            UnifiedNum::from_precision(deposit.total, precision).expect("should convert");
        let still_on_create2_unified =
            UnifiedNum::from_precision(deposit.still_on_create2, precision)
                .expect("should convert");
        assert_eq!(new_spendable.deposit.total, total_as_unified_num);
        assert_eq!(
            new_spendable.deposit.still_on_create2,
            still_on_create2_unified
        );
        assert_eq!(new_spendable.spender, ADDRESSES["creator"]);

        // Make sure spendable NOW exists
        let spendable = fetch_spendable(app.pool.clone(), &ADDRESSES["creator"], &channel.id())
            .await
            .expect("should return a spendable");
        assert!(spendable.is_some());

        let updated_deposit = Deposit {
            total: BigNum::from_str("110000000000000000000").expect("should convert"), // 110 DAI
            still_on_create2: BigNum::from_str("1100000000000000000").expect("should convert"), // 1.1 DAI
        };

        app.adapter
            .add_deposit_call(channel.id(), ADDRESSES["creator"], updated_deposit.clone());

        let updated_spendable = create_or_update_spendable_document(
            &app.adapter,
            token_info,
            app.pool.clone(),
            &channel,
            ADDRESSES["creator"],
        )
        .await
        .expect("should update spendable");
        let total_as_unified_num =
            UnifiedNum::from_precision(updated_deposit.total, precision).expect("should convert");
        let still_on_create2_unified =
            UnifiedNum::from_precision(updated_deposit.still_on_create2, precision)
                .expect("should convert");
        assert_eq!(updated_spendable.deposit.total, total_as_unified_num);
        assert_eq!(
            updated_spendable.deposit.still_on_create2,
            still_on_create2_unified
        );
        assert_eq!(updated_spendable.spender, ADDRESSES["creator"]);
>>>>>>> 7d7ae0c5
    }
}<|MERGE_RESOLUTION|>--- conflicted
+++ resolved
@@ -1,10 +1,4 @@
 use crate::db::{
-<<<<<<< HEAD
-    event_aggregate::{latest_approve_state, latest_heartbeats, latest_new_state, latest_new_state_v5, latest_approve_state_v5},
-    spendable::{fetch_spendable, update_spendable},
-    get_channel_by_id, insert_channel, insert_validator_messages, list_channels,
-    update_exhausted_channel, PoolError
-=======
     event_aggregate::{
         latest_approve_state, latest_approve_state_v5, latest_heartbeats, latest_new_state,
         latest_new_state_v5,
@@ -12,7 +6,6 @@
     get_channel_by_id, insert_channel, insert_validator_messages, list_channels,
     spendable::{fetch_spendable, update_spendable},
     DbPool, PoolError,
->>>>>>> 7d7ae0c5
 };
 use crate::{success_response, Application, Auth, ResponseError, RouteParams};
 use futures::future::try_join_all;
@@ -25,20 +18,6 @@
     config::TokenInfo,
     sentry::{
         channel_list::{ChannelListQuery, LastApprovedQuery},
-<<<<<<< HEAD
-        LastApproved, LastApprovedResponse, SuccessResponse, SpenderLeaf, SpenderResponse
-    },
-    spender::{Spendable, Deposit},
-    validator::MessageTypes,
-    channel_v5::Channel as ChannelV5,
-    Address, Channel, ChannelId, UnifiedNum
-};
-use slog::error;
-use std::{
-    collections::HashMap,
-    str::FromStr,
-};
-=======
         LastApproved, LastApprovedResponse, SpenderResponse, SuccessResponse,
     },
     spender::{Deposit, Spendable, Spender, SpenderLeaf},
@@ -47,7 +26,6 @@
 };
 use slog::error;
 use std::{collections::HashMap, str::FromStr};
->>>>>>> 7d7ae0c5
 use tokio_postgres::error::SqlState;
 
 pub async fn channel_status<A: Adapter>(
@@ -247,16 +225,6 @@
     }
 }
 
-<<<<<<< HEAD
-async fn create_spendable_document<A: Adapter + 'static>(app: &Application<A>, channel: &ChannelV5, spender: &Address) -> Result<Spendable, ResponseError> {
-    let deposit = app.adapter.get_deposit(&channel, &spender).await?;
-    let token_info = app.config.token_address_whitelist.get(&channel.token).ok_or_else(|| ResponseError::BadRequest("channel has invalid token".to_string()))?; // I don't think this error can happen
-    let total = UnifiedNum::from_precision(deposit.total, token_info.precision.get());
-    let still_on_create2 = UnifiedNum::from_precision(deposit.still_on_create2, token_info.precision.get());
-    let (total, still_on_create2) = match (total, still_on_create2) {
-        (Some(total), Some(still_on_create2)) => (total, still_on_create2),
-        _ => return Err(ResponseError::BadRequest("couldn't get deposit from precision".to_string())),
-=======
 async fn create_or_update_spendable_document(
     adapter: &impl Adapter,
     token_info: &TokenInfo,
@@ -275,7 +243,6 @@
                 "couldn't get deposit from precision".to_string(),
             ))
         }
->>>>>>> 7d7ae0c5
     };
 
     let spendable = Spendable {
@@ -284,29 +251,15 @@
             total,
             still_on_create2,
         },
-<<<<<<< HEAD
-        spender: spender.clone(),
-    };
-
-    // Insert latest spendable in DB
-    update_spendable(app.pool.clone(), &spendable).await?;
-=======
         spender,
     };
 
     // Insert latest spendable in DB
     update_spendable(pool, &spendable).await?;
->>>>>>> 7d7ae0c5
 
     Ok(spendable)
 }
 
-<<<<<<< HEAD
-fn spender_response_without_leaf(total: UnifiedNum) -> Result<Response<Body>, ResponseError> {
-    let res = SpenderResponse {
-        total,
-        spender_leaf: None,
-=======
 fn spender_response_without_leaf(
     total_deposited: UnifiedNum,
 ) -> Result<Response<Body>, ResponseError> {
@@ -315,7 +268,6 @@
             total_deposited,
             spender_leaf: None,
         },
->>>>>>> 7d7ae0c5
     };
     Ok(success_response(serde_json::to_string(&res)?))
 }
@@ -338,19 +290,6 @@
     let channel_id = channel.id();
     let spender = Address::from_str(&route_params.index(1))?;
 
-<<<<<<< HEAD
-    let latest_spendable = fetch_spendable(app.pool.clone(), &spender, &channel_id)
-        .await?;
-    let latest_spendable = match latest_spendable {
-        Some(spendable) => spendable,
-        None => create_spendable_document(&app, &channel, &spender).await?,
-    };
-
-    let total = latest_spendable.deposit.total.checked_add(&latest_spendable.deposit.still_on_create2).ok_or_else(|| ResponseError::BadRequest("Total Deposited is too large".to_string()))?;
-    let approve_state = match latest_approve_state_v5(&app.pool, &channel).await? {
-        Some(approve_state) => approve_state,
-        None => return spender_response_without_leaf(total),
-=======
     let latest_spendable = fetch_spendable(app.pool.clone(), &spender, &channel_id).await?;
     let token_info = app
         .config
@@ -375,39 +314,12 @@
     let approve_state = match latest_approve_state_v5(&app.pool, &channel).await? {
         Some(approve_state) => approve_state,
         None => return spender_response_without_leaf(latest_spendable.deposit.total),
->>>>>>> 7d7ae0c5
     };
 
     let state_root = approve_state.msg.state_root.clone();
 
     let new_state = match latest_new_state_v5(&app.pool, &channel, &state_root).await? {
         Some(new_state) => new_state,
-<<<<<<< HEAD
-        None => return spender_response_without_leaf(total),
-    };
-
-    // TODO: Temporary until NewState uses Balances<CheckedState>
-    let token_info = app.config.token_address_whitelist.get(&channel.token).ok_or_else(|| ResponseError::BadRequest("channel has invalid token".to_string()))?;
-
-    let total_spent = match new_state.msg.balances.get(&spender) {
-        Some(amount) => UnifiedNum::from_precision(amount.clone(), token_info.precision.get()),
-        None => Some(UnifiedNum::from_u64(0)),
-    };
-
-
-    let spender_leaf = match total_spent {
-        Some(total_spent) => Some(SpenderLeaf {
-            total_spent,
-            //merkle_proof: [u8; 32], // TODO
-        }),
-        None => None,
-    };
-
-    // returned output
-    let res = SpenderResponse {
-        total,
-        spender_leaf,
-=======
         None => return spender_response_without_leaf(latest_spendable.deposit.total),
     };
 
@@ -426,7 +338,6 @@
             total_deposited: latest_spendable.deposit.total,
             spender_leaf,
         },
->>>>>>> 7d7ae0c5
     };
     Ok(success_response(serde_json::to_string(&res)?))
 }
@@ -434,72 +345,6 @@
 #[cfg(test)]
 mod test {
     use super::*;
-<<<<<<< HEAD
-    use crate::{
-        db::tests_postgres::{DATABASE_POOL, setup_test_migrations},
-        db::redis_pool::TESTS_POOL,
-        CampaignRemaining,
-    };
-    use adapter::DummyAdapter;
-    use primitives::adapter::{DummyAdapterOptions, Deposit};
-    use primitives::util::tests::prep_db::{AUTH, ADDRESSES, DUMMY_CAMPAIGN, IDS};
-    use primitives::config::configuration;
-    use primitives::BigNum;
-    use primitives::util::tests::discard_logger;
-
-    #[tokio::test]
-    async fn create_and_fetch_spendable() {
-        let database = DATABASE_POOL.get().await.expect("Should get a DB pool");
-        let redis = TESTS_POOL.get().await.expect("Should return Object");
-
-        let adapter_options = DummyAdapterOptions {
-            dummy_identity: IDS["leader"],
-            dummy_auth: IDS.clone(),
-            dummy_auth_tokens: AUTH.clone(),
-        };
-        let config = configuration("development", None).expect("Dev config should be available");
-        let dummy_adapter = DummyAdapter::init(adapter_options, &config);
-        setup_test_migrations(database.pool.clone())
-        .await
-        .expect("Migrations should succeed");
-        let mut channel = DUMMY_CAMPAIGN.channel.clone();
-        let token_address = Address::from_str("0x509ee0d083ddf8ac028f2a56731412edd63223b9").expect("should generate");
-        let token_info = config.token_address_whitelist.get(&token_address).expect("should retrieve address");
-        let precision: u8 = token_info.precision.into();
-        channel.token = token_address;
-        let deposit = Deposit {
-            total: BigNum::from(1000000000),
-            still_on_create2: BigNum::from(1000000),
-        };
-        dummy_adapter.add_deposit_call(channel.id(), ADDRESSES["creator"], deposit.clone());
-        let campaign_remaining = CampaignRemaining::new(redis.connection.clone());
-
-        let app = Application::new(
-            dummy_adapter,
-            config,
-            discard_logger(),
-            redis.connection.clone(),
-            database.pool.clone(),
-            campaign_remaining,
-        );
-        // Making sure spendable does not yet exist
-        let spendable = fetch_spendable(app.pool.clone(), &ADDRESSES["creator"], &channel.id()).await.expect("should return None");
-        assert!(spendable.is_none());
-
-        // Call create_spendable
-        let new_spendable = create_spendable_document(&app, &channel, &ADDRESSES["creator"]).await.expect("should create a new spendable");
-        assert_eq!(new_spendable.channel.id(), channel.id());
-
-        let total_as_unified_num = UnifiedNum::from_precision(deposit.total, precision).expect("should convert");
-        let still_on_create2_unified = UnifiedNum::from_precision(deposit.still_on_create2, precision).expect("should convert");
-        assert_eq!(new_spendable.deposit.total, total_as_unified_num);
-        assert_eq!(new_spendable.deposit.still_on_create2, still_on_create2_unified);
-        assert_eq!(new_spendable.spender, ADDRESSES["creator"]);
-
-        // Make sure spendable NOW exists
-        let spendable = fetch_spendable(database.pool.clone(), &ADDRESSES["creator"], &channel.id()).await.expect("should return a spendable");
-        assert!(spendable.is_some());
-=======
     use crate::test_util::setup_dummy_app;
     use primitives::{
         adapter::Deposit,
@@ -589,6 +434,5 @@
             still_on_create2_unified
         );
         assert_eq!(updated_spendable.spender, ADDRESSES["creator"]);
->>>>>>> 7d7ae0c5
     }
 }