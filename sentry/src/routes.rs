//! Sentry REST API documentation
//!
//! ## Channel
//!
<<<<<<< HEAD
//! All routes are implemented under module [channel].
//!
//! - [`GET /v5/channel/list`](crate::routes::channel::channel_list)
//!
//! todo
//!
//! - [`GET /v5/channel/:id/accounting`](channel::get_accounting_for_channel)
//!
//! todo
//!
//! - [`GET /v5/channel/:id/spender/:addr`](channel::get_spender_limits) (auth required)
//!
//! todo
//!
//! - [`POST /v5/channel/:id/spender/:addr`](channel::add_spender_leaf) (auth required)
//!
//! todo
//!
//! - [`GET /v5/channel/:id/spender/all`](channel::get_all_spender_limits) (auth required)
//!
//! todo
//!
//! - [`GET /v5/channel/:id/validator-messages`](channel::validator_message::list_validator_messages)
//!
//!   - `GET /v5/channel/:id/validator-messages/:ValidatorId` - filter by ValidatorId
//!   - `GET /v5/channel/:id/validator-messages/:ValidatorId/NewState+ApproveState` - filters by a given [`primitives::ValidatorId`] and a
//!     [`Validator message types`](primitives::validator::MessageTypes).
//!
//! Request query parameters: [channel::validator_message::ValidatorMessagesListQuery]
//! Response: [primitives::sentry::ValidatorMessageResponse]
//!
//! - [`POST /v5/channel/:id/validator-messages`](channel::validator_message::create_validator_messages) (auth required)
//!
//! todo
//!
//! - [`POST /v5/channel/:id/last-approved`](channel::last_approved)
//!
//! todo
=======
//! All routes are implemented under the module [channel].
//!
//! ### Route parameters
//!
//! Paths which include these parameters are validated as follows:
//!
//! - `:id` - [`ChannelId`]
//! - `:addr` - a valid [`Address`] or [`ValidatorId`].
//!
//! ### Routes
//!
//! - [`GET /v5/channel/list`](crate::routes::channel::channel_list)
//!
//! Request query parameters: [`ChannelListQuery`](primitives::sentry::channel_list::ChannelListQuery)
//!
//! Response: [`ChannelListResponse`](primitives::sentry::channel_list::ChannelListResponse)
//!
//! - [`GET /v5/channel/:id/accounting`](channel::get_accounting_for_channel)
//!
//! Response: [`AccountingResponse::<CheckedState>`](primitives::sentry::AccountingResponse)
//!
//! - [`GET /v5/channel/:id/spender/:addr`](channel::get_spender_limits) (auth required)
//!
//! Response: [`SpenderResponse`](primitives::sentry::SpenderResponse)
//!
//! - [`POST /v5/channel/:id/spender/:addr`](channel::add_spender_leaf) (auth required)
//!
//! This route forces the addition of a spender [`Accounting`]
//! (if one does not exist) to the given [`Channel`] with `spent = 0`.
//! This will also ensure that the spender is added to the [`NewState`] as well.
//!
//! Response: [`SuccessResponse`]
//!
//! - [`GET /v5/channel/:id/spender/all`](channel::get_all_spender_limits) (auth required)
//!
//! Response: [`AllSpendersResponse`](primitives::sentry::AllSpendersResponse)
//!
//! - [`GET /v5/channel/:id/validator-messages`][list_validator_messages]
//!
//!   - [`GET /v5/channel/:id/validator-messages/:addr`][list_validator_messages] - filter by the given [`ValidatorId`]
//!   - [`GET /v5/channel/:id/validator-messages/:addr/:validator_messages`][list_validator_messages] - filters by the given [`ValidatorId`] and a
//!     [`Validator message types`][`MessageTypes`].
//!      - `:validator_messages` - url encoded list of [`Validator message types`][`MessageTypes`] separated by a `+`.
//!
//!         E.g. `NewState+ApproveState` becomes `NewState%2BApproveState`
//!
//! Request query parameters: [ValidatorMessagesListQuery](primitives::sentry::ValidatorMessagesListQuery)
//!
//! Response: [ValidatorMessagesListResponse](primitives::sentry::ValidatorMessagesListResponse)
//!
//! [list_validator_messages]: channel::validator_message::list_validator_messages
//!
//! - [`POST /v5/channel/:id/validator-messages`](channel::validator_message::create_validator_messages) (auth required)
//!
//! Request body (json): [`ValidatorMessagesCreateRequest`](primitives::sentry::ValidatorMessagesCreateRequest)
//!
//! Example:
//! ```json
//! {
//!     "messages": [
//!         /// validator messages
//!         ...
//!     ]
//! }
//! ```
//!
//! Validator messages: [`MessageTypes`]
//!
//! - [`POST /v5/channel/:id/last-approved`](channel::last_approved)
//!
//! Request query parameters: [`LastApprovedQuery`][primitives::sentry::LastApprovedQuery]
//!
//! Response: [`LastApprovedResponse`][primitives::sentry::LastApprovedResponse]
>>>>>>> 4fce1c7a
//!
//! - `POST /v5/channel/:id/pay` (auth required)
//!
//! TODO: implement and document as part of issue #382
//!
//! Channel Payout with authentication of the spender
//!
//! Withdrawals of advertiser funds - re-introduces the PAY event with a separate route.
//!
//! - `GET /v5/channel/:id/get-leaf`
//!
//! TODO: implement and document as part of issue #382
//!
<<<<<<< HEAD
//! This route gets the latest approved state (`NewState`/`ApproveState` pair),
//! and finds the given `spender`/`earner` in the balances tree, and produce a merkle proof for it.
//! This is useful for the Platform to verify if a spender leaf really exists.
//!
//! Query parameters:
=======
//! This route gets the latest approved state ([`NewState`]/[`ApproveState`] pair),
//! and finds the given `spender`/`earner` in the balances tree, and produce a merkle proof for it.
//! This is useful for the Platform to verify if a spender leaf really exists.
//!
//! Request query parameters:
>>>>>>> 4fce1c7a
//!
//! - `spender=[0x...]` or `earner=[0x...]` (required)
//!
//! Example Spender:
//!
//! `/get-leaf?spender=0x...`
//!
//! Example Earner:
//!
//! `/get-leaf?earner=0x....`
//! This module includes all routes for `Sentry` and the documentation of each Request/Response.
//!
//! ## Campaign
//!
<<<<<<< HEAD
//! All routes are implemented under module [campaign].
//!
//! - `GET /v5/campaign/list`
//!
//! Lists all campaigns with pagination and orders them in descending order (`DESC`) by `Campaign.created`. This ensures that the order in the pages will not change if a new `Campaign` is created while still retrieving a page.
//!
//! Query parameters:
//! - `page=[integer]` (optional) default: `0`
//! - `creator=[0x....]` (optional) - address of the creator to be filtered by
//! - `activeTo=[integer]` (optional) in seconds - filters campaigns by `Campaign.active.to > query.activeTo`
//! - `validator=[0x...]` or `leader=[0x...]` (optional) - address of the validator to be filtered by. You can either
//!   - `validator=[0x...]` - it will return all `Campaign`s where this address is **either** `Channel.leader` or `Channel.follower`
//!   - `leader=[0x...]` - it will return all `Campaign`s where this address is `Channel.leader`
//!
//!
//! - `POST /v5/campaign` (auth required)
//!
//! Create a new Campaign.
//!
//! It will make sure the `Channel` is created if new and it will update the spendable amount using the `Adapter::get_deposit()`.
//!
//! Authentication: **required** to validate `Campaign.creator == Auth.uid`
//!
//! Request Body: [`primitives::sentry::campaign_create::CreateCampaign`] (json)
//!
//!  `POST /v5/campaign/:id/close` (auth required)
//!
//! todo
//!
//! ## Analytics
//!
//! - `GET /v5/analytics`
//!
//! todo
//!
//! - `GET /v5/analytics/for-publisher` (auth required)
//!
//! todo
//!
//! - `GET /v5/analytics/for-advertiser` (auth required)
//!
//! todo
//!
//! - `GET /v5/analytics/for-admin` (auth required)
//!
//! todo
//!
=======
//! All routes are implemented under the module [campaign].
//!
//! ### Route parameters
//!
//! Paths which include these parameters are validated as follow:
//!
//! - `:id` - [`CampaignId`]
//!
//! ### Routes
//!
//! - [`GET /v5/campaign/list`](campaign::campaign_list)
//!
//! Lists all campaigns with pagination and orders them in
//! descending order (`DESC`) by `Campaign.created`.
//! This ensures that the order in the pages will not change if a new
//! `Campaign` is created while still retrieving a page.
//!
//! Request query parameters: [`CampaignListQuery`][primitives::sentry::campaign_list::CampaignListQuery]
//!
//!   - `page=[integer]` (optional) default: `0`
//!   - `creator=[0x....]` (optional) - address of the creator to be filtered by
//!   - `activeTo=[integer]` (optional) in seconds - filters campaigns by `Campaign.active.to > query.activeTo`
//!   - `validator=[0x...]` or `leader=[0x...]` (optional) - address of the validator to be filtered by. You can either
//!     - `validator=[0x...]` - it will return all `Campaign`s where this address is **either** `Channel.leader` or `Channel.follower`
//!     - `leader=[0x...]` - it will return all `Campaign`s where this address is `Channel.leader`
//!
//! Response: [`CampaignListResponse`][primitives::sentry::campaign_list::CampaignListResponse]
//!
//! - [`POST /v5/campaign`](campaign::create_campaign) (auth required)
//!
//! Create a new Campaign. Request must be sent by the [`Campaign.creator`](primitives::Campaign::creator).
//!
//! **Authentication is required** to validate [`Campaign.creator`](primitives::Campaign::creator) == [`Auth.uid`](crate::Auth::uid)
//!
//! It will make sure the `Channel` is created if new and it will update
//! the spendable amount using the [`Adapter`]`::get_deposit()`.
//!
//!
//! Request body (json): [`CreateCampaign`][primitives::sentry::campaign_create::CreateCampaign]
//!
//! Response: [`Campaign`]
//!
//! - [`POST /v5/campaign/:id`](campaign::update_campaign::handle_route) (auth required)
//!
//! Modify the [`Campaign`]. Request must be sent by the [`Campaign.creator`](primitives::Campaign::creator).
//!
//! **Authentication is required** to validate [`Campaign.creator`](primitives::Campaign::creator) == [`Auth.uid`](crate::Auth::uid)
//!
//! Request body (json): [`ModifyCampaign`][primitives::sentry::campaign_modify::ModifyCampaign]
//!
//! Response: [`Campaign`]
//!
//! - [`POST /v5/campaign/:id/close`](campaign::close_campaign) (auth required)
//!
//! Close the campaign.
//!
//! Request must be sent by the [`Campaign.creator`](primitives::Campaign::creator).
//!
//! **Authentication is required** to validate [`Campaign.creator`](primitives::Campaign::creator) == [`Auth.uid`](crate::Auth::uid)
//!
//! Closes the campaign by setting [`Campaign.budget`](primitives::Campaign::budget) so that `remaining budget = 0`.
//!
//! Response: [`SuccessResponse`]
//!
//! ## Analytics
//!
//! - [`GET /v5/analytics`](get_analytics)
//!
//! Allowed keys: [`AllowedKey::Country`][primitives::analytics::query::AllowedKey::Country] & [`AllowedKey::AdSlotType`][primitives::analytics::query::AllowedKey::AdSlotType]
//!
//! - [`GET /v5/analytics/for-publisher`](get_analytics) (auth required)
//!
//! Returns all analytics where the currently authenticated address [`Auth.uid`](crate::Auth::uid) is a **publisher**.
//!
//! All [`ALLOWED_KEYS`] are allowed for this route.
//!
//!
//! - [`GET /v5/analytics/for-advertiser`](get_analytics) (auth required)
//!
//! Returns all analytics where the currently authenticated address [`Auth.uid`](crate::Auth::uid) is an **advertiser**.
//!
//! All [`ALLOWED_KEYS`] are allowed for this route.
//!
//! - [`GET /v5/analytics/for-admin`](get_analytics) (auth required)
//!
//! Admin access to the analytics with no restrictions on the keys for filtering.
//!
//! All [`ALLOWED_KEYS`] are allowed for admins.
//!
//! Admin addresses are configured in the [`Config.admins`](primitives::Config::admins)
//!
//! [`Adapter`]: adapter::Adapter
//! [`Address`]: primitives::Address
//! [`AllowedKey`]: primitives::analytics::query::AllowedKey
//! [`ALLOWED_KEYS`]: primitives::analytics::query::ALLOWED_KEYS
//! [`ApproveState`]: primitives::validator::ApproveState
//! [`Accounting`]: crate::db::accounting::Accounting
//! [`AccountingResponse`]: primitives::sentry::AccountingResponse
//! [`Campaign`]: primitives::Campaign
//! [`CampaignId`]: primitives::CampaignId
//! [`ChannelId`]: primitives::ChannelId
//! [`Channel`]: primitives::Channel
//! [`MessageTypes`]: primitives::validator::MessageTypes
//! [`NewState`]: primitives::validator::NewState
//! [`SuccessResponse`]: primitives::sentry::SuccessResponse
//! [`ValidatorId`]: primitives::ValidatorId

>>>>>>> 4fce1c7a
pub use analytics::analytics as get_analytics;

pub use cfg::config as get_cfg;

// `analytics` module has single request, so we only export this request
mod analytics;
pub mod campaign;
// `cfg` module has single request, so we only export this request
mod cfg;
pub mod channel;<|MERGE_RESOLUTION|>--- conflicted
+++ resolved
@@ -2,46 +2,6 @@
 //!
 //! ## Channel
 //!
-<<<<<<< HEAD
-//! All routes are implemented under module [channel].
-//!
-//! - [`GET /v5/channel/list`](crate::routes::channel::channel_list)
-//!
-//! todo
-//!
-//! - [`GET /v5/channel/:id/accounting`](channel::get_accounting_for_channel)
-//!
-//! todo
-//!
-//! - [`GET /v5/channel/:id/spender/:addr`](channel::get_spender_limits) (auth required)
-//!
-//! todo
-//!
-//! - [`POST /v5/channel/:id/spender/:addr`](channel::add_spender_leaf) (auth required)
-//!
-//! todo
-//!
-//! - [`GET /v5/channel/:id/spender/all`](channel::get_all_spender_limits) (auth required)
-//!
-//! todo
-//!
-//! - [`GET /v5/channel/:id/validator-messages`](channel::validator_message::list_validator_messages)
-//!
-//!   - `GET /v5/channel/:id/validator-messages/:ValidatorId` - filter by ValidatorId
-//!   - `GET /v5/channel/:id/validator-messages/:ValidatorId/NewState+ApproveState` - filters by a given [`primitives::ValidatorId`] and a
-//!     [`Validator message types`](primitives::validator::MessageTypes).
-//!
-//! Request query parameters: [channel::validator_message::ValidatorMessagesListQuery]
-//! Response: [primitives::sentry::ValidatorMessageResponse]
-//!
-//! - [`POST /v5/channel/:id/validator-messages`](channel::validator_message::create_validator_messages) (auth required)
-//!
-//! todo
-//!
-//! - [`POST /v5/channel/:id/last-approved`](channel::last_approved)
-//!
-//! todo
-=======
 //! All routes are implemented under the module [channel].
 //!
 //! ### Route parameters
@@ -115,7 +75,6 @@
 //! Request query parameters: [`LastApprovedQuery`][primitives::sentry::LastApprovedQuery]
 //!
 //! Response: [`LastApprovedResponse`][primitives::sentry::LastApprovedResponse]
->>>>>>> 4fce1c7a
 //!
 //! - `POST /v5/channel/:id/pay` (auth required)
 //!
@@ -129,19 +88,11 @@
 //!
 //! TODO: implement and document as part of issue #382
 //!
-<<<<<<< HEAD
-//! This route gets the latest approved state (`NewState`/`ApproveState` pair),
-//! and finds the given `spender`/`earner` in the balances tree, and produce a merkle proof for it.
-//! This is useful for the Platform to verify if a spender leaf really exists.
-//!
-//! Query parameters:
-=======
 //! This route gets the latest approved state ([`NewState`]/[`ApproveState`] pair),
 //! and finds the given `spender`/`earner` in the balances tree, and produce a merkle proof for it.
 //! This is useful for the Platform to verify if a spender leaf really exists.
 //!
 //! Request query parameters:
->>>>>>> 4fce1c7a
 //!
 //! - `spender=[0x...]` or `earner=[0x...]` (required)
 //!
@@ -156,55 +107,6 @@
 //!
 //! ## Campaign
 //!
-<<<<<<< HEAD
-//! All routes are implemented under module [campaign].
-//!
-//! - `GET /v5/campaign/list`
-//!
-//! Lists all campaigns with pagination and orders them in descending order (`DESC`) by `Campaign.created`. This ensures that the order in the pages will not change if a new `Campaign` is created while still retrieving a page.
-//!
-//! Query parameters:
-//! - `page=[integer]` (optional) default: `0`
-//! - `creator=[0x....]` (optional) - address of the creator to be filtered by
-//! - `activeTo=[integer]` (optional) in seconds - filters campaigns by `Campaign.active.to > query.activeTo`
-//! - `validator=[0x...]` or `leader=[0x...]` (optional) - address of the validator to be filtered by. You can either
-//!   - `validator=[0x...]` - it will return all `Campaign`s where this address is **either** `Channel.leader` or `Channel.follower`
-//!   - `leader=[0x...]` - it will return all `Campaign`s where this address is `Channel.leader`
-//!
-//!
-//! - `POST /v5/campaign` (auth required)
-//!
-//! Create a new Campaign.
-//!
-//! It will make sure the `Channel` is created if new and it will update the spendable amount using the `Adapter::get_deposit()`.
-//!
-//! Authentication: **required** to validate `Campaign.creator == Auth.uid`
-//!
-//! Request Body: [`primitives::sentry::campaign_create::CreateCampaign`] (json)
-//!
-//!  `POST /v5/campaign/:id/close` (auth required)
-//!
-//! todo
-//!
-//! ## Analytics
-//!
-//! - `GET /v5/analytics`
-//!
-//! todo
-//!
-//! - `GET /v5/analytics/for-publisher` (auth required)
-//!
-//! todo
-//!
-//! - `GET /v5/analytics/for-advertiser` (auth required)
-//!
-//! todo
-//!
-//! - `GET /v5/analytics/for-admin` (auth required)
-//!
-//! todo
-//!
-=======
 //! All routes are implemented under the module [campaign].
 //!
 //! ### Route parameters
@@ -312,7 +214,6 @@
 //! [`SuccessResponse`]: primitives::sentry::SuccessResponse
 //! [`ValidatorId`]: primitives::ValidatorId
 
->>>>>>> 4fce1c7a
 pub use analytics::analytics as get_analytics;
 
 pub use cfg::config as get_cfg;
