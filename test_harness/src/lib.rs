--- conflicted
+++ resolved
@@ -264,16 +264,11 @@
     };
     use chrono::Utc;
     use primitives::{
-<<<<<<< HEAD
         balances::{CheckedState, UncheckedState},
-        sentry::{campaign_create::CreateCampaign, AccountingResponse, Event, SuccessResponse},
-=======
-        balances::CheckedState,
         sentry::{
             campaign_create::CreateCampaign, AccountingResponse, Event, SuccessResponse, CLICK,
             IMPRESSION,
         },
->>>>>>> b01fb209
         spender::Spender,
         test_util::{ADVERTISER, DUMMY_AD_UNITS, DUMMY_IPFS, GUARDIAN, GUARDIAN_2, IDS, PUBLISHER},
         util::{logging::new_logger, ApiUrl},
@@ -629,33 +624,6 @@
         )
         .expect("Should create new SentryApi for the Leader Worker");
 
-        let events = vec![
-            Event::Impression {
-                publisher: *PUBLISHER,
-                ad_unit: Some(
-                    CAMPAIGN_1
-                        .ad_units
-                        .get(0)
-                        .expect("Should exist in Campaign")
-                        .ipfs,
-                ),
-                ad_slot: Some(DUMMY_IPFS[2]),
-                referrer: Some("https://adex.network".into()),
-            },
-            Event::Click {
-                publisher: *PUBLISHER,
-                ad_unit: Some(
-                    CAMPAIGN_1
-                        .ad_units
-                        .get(0)
-                        .expect("Should exist in Campaign")
-                        .ipfs,
-                ),
-                ad_slot: Some(DUMMY_IPFS[2]),
-                referrer: Some("https://ambire.com".into()),
-            },
-        ];
-
         // check Campaign Leader & Follower urls
         // they should be the same as the test validators
         {
@@ -1032,8 +1000,6 @@
 
         // Add new events for `CAMPAIGN_1` to sentry
         {
-<<<<<<< HEAD
-=======
             let events = vec![
                 Event::Impression {
                     publisher: *PUBLISHER,
@@ -1057,7 +1023,6 @@
                 },
             ];
 
->>>>>>> b01fb209
             let response = post_new_events(
                 &leader_sentry,
                 token_chain_1337.clone().with(CAMPAIGN_1.id),
