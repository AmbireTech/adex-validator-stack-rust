#![allow(deprecated)]
use std::{
    collections::HashMap,
    net::{IpAddr, Ipv4Addr},
};

use adapter::ethereum::{
    get_counterfactual_address,
    test_util::{Erc20Token, Outpace, Sweeper, GANACHE_INFO_1, GANACHE_INFO_1337},
    Options,
};
use deposits::Deposit;
use once_cell::sync::Lazy;
use primitives::{
    config::GANACHE_CONFIG,
    test_util::{FOLLOWER, LEADER},
    util::ApiUrl,
    Address, Chain, Config,
};
use slog::{debug, Logger};
use web3::{transports::Http, Web3};

pub mod deposits;

/// ganache-cli setup with deployed contracts using the snapshot directory
/// NOTE: Current the snapshot and test setup use a single Chain.
///
/// Uses Chain #1337 from the [`GANACHE_CONFIG`] static to init the contracts
pub static SNAPSHOT_CONTRACTS_1337: Lazy<Contracts> = Lazy::new(|| {
    let ganache_chain_info = GANACHE_INFO_1337.clone();

    let web3 = Web3::new(
        Http::new(ganache_chain_info.chain.rpc.as_str()).expect("failed to init transport"),
    );

    let token_info = ganache_chain_info
        .tokens
        .get("Mocked TOKEN 1337")
        .expect("Ganache config should contain for Chain #1337 the Mocked TOKEN 1337");
    let chain = ganache_chain_info.chain.clone();

    let token = Erc20Token::new(&web3, token_info.clone());

    let sweeper_address = ganache_chain_info.chain.sweeper;

    let sweeper = Sweeper::new(&web3, sweeper_address);

    let outpace_address = ganache_chain_info.chain.outpace;

    let outpace = Outpace::new(&web3, outpace_address);

    Contracts {
        token,
        sweeper,
        outpace,
        chain,
    }
});

/// Uses Chain #1 from the [`GANACHE_CONFIG`] static to init the contracts
pub static SNAPSHOT_CONTRACTS_1: Lazy<Contracts> = Lazy::new(|| {
    let ganache_chain_info = GANACHE_INFO_1.clone();

    let web3 = Web3::new(
        Http::new(ganache_chain_info.chain.rpc.as_str()).expect("failed to init transport"),
    );

    let token_info = ganache_chain_info
        .tokens
        .get("Mocked TOKEN 1")
        .expect("Ganache config should contain for Chain #1 the Mocked TOKEN 1");

    let token = Erc20Token::new(&web3, token_info.clone());

    let sweeper_address = ganache_chain_info.chain.sweeper;

    let sweeper = Sweeper::new(&web3, sweeper_address);

    let outpace_address = ganache_chain_info.chain.outpace;

    let outpace = Outpace::new(&web3, outpace_address);

    let chain = ganache_chain_info.chain.clone();

    Contracts {
        token,
        sweeper,
        outpace,
        chain,
    }
});

#[derive(Debug, Clone)]
pub struct TestValidator {
    pub address: Address,
    pub keystore: Options,
    pub sentry_config: sentry::application::Config,
    /// Sentry REST API url
    pub sentry_url: ApiUrl,
    /// Used for the _Sentry REST API_ [`sentry::Application`] as well as the _Validator worker_ [`validator_worker::Worker`]
    pub config: Config,
    /// Prefix for sentry logger
    pub sentry_logger_prefix: String,
    /// Prefix for validator worker logger
    pub worker_logger_prefix: String,
    /// Postgres DB name
    /// The rest of the Postgres values are taken from env. variables
    pub db_name: String,
}

pub static VALIDATORS: Lazy<HashMap<Address, TestValidator>> = Lazy::new(|| {
    use adapter::ethereum::test_util::KEYSTORES;
    use primitives::config::Environment;

    vec![
        (
            *LEADER,
            TestValidator {
                address: *LEADER,
                keystore: KEYSTORES[&LEADER].clone(),
                sentry_config: sentry::application::Config {
                    env: Environment::Development,
                    port: 8005,
                    ip_addr: IpAddr::V4(Ipv4Addr::new(127, 0, 0, 1)),
                    redis_url: "redis://127.0.0.1:6379/1".parse().unwrap(),
                },
                config: GANACHE_CONFIG.clone(),
                sentry_url: "http://localhost:8005".parse().expect("Valid Sentry URL"),
                sentry_logger_prefix: "sentry-leader".into(),
                worker_logger_prefix: "worker-leader".into(),
                db_name: "harness_leader".into(),
            },
        ),
        (
            *FOLLOWER,
            TestValidator {
                address: *FOLLOWER,
                keystore: KEYSTORES[&FOLLOWER].clone(),
                sentry_config: sentry::application::Config {
                    env: Environment::Development,
                    port: 8006,
                    ip_addr: IpAddr::V4(Ipv4Addr::new(127, 0, 0, 1)),
                    redis_url: "redis://127.0.0.1:6379/2".parse().unwrap(),
                },
                config: GANACHE_CONFIG.clone(),
                sentry_url: "http://localhost:8006".parse().expect("Valid Sentry URL"),
                sentry_logger_prefix: "sentry-follower".into(),
                worker_logger_prefix: "worker-follower".into(),
                db_name: "harness_follower".into(),
            },
        ),
    ]
    .into_iter()
    .collect()
});

pub struct Setup {
    pub chain: Chain,
    pub logger: Logger,
}

#[derive(Debug, Clone)]
pub struct Contracts {
    pub token: Erc20Token,
    #[deprecated = "We are removing the sweeper contract & the create2 addresses for Deposits"]
    pub sweeper: Sweeper,
    pub outpace: Outpace,
    pub chain: Chain,
}

impl Setup {
    pub async fn deploy_contracts(&self) -> Contracts {
        let transport = Http::new(self.chain.rpc.as_str()).expect("Invalid RPC for chain!");

        debug!(self.logger, "Preparing deployment of contracts to Chain {:?} on {}", self.chain.chain_id, self.chain.rpc; "chain" => ?self.chain);

        let web3 = Web3::new(transport);

        // deploy contracts
        // TOKEN contract is with precision 18 (like DAI)
        // set the minimum token units to 1 TOKEN
        let token = Erc20Token::deploy(&web3, 10_u64.pow(18))
            .await
            .expect("Correct parameters are passed to the Token constructor.");

        debug!(self.logger, "Deployed token contract"; "address" => ?token.info.address, "token_info" => ?token.info);

        let sweeper = Sweeper::deploy(&web3)
            .await
            .expect("Correct parameters are passed to the Sweeper constructor.");

        debug!(self.logger, "Deployed sweeper contract"; "address" => ?sweeper.address);

        let outpace = Outpace::deploy(&web3)
            .await
            .expect("Correct parameters are passed to the OUTPACE constructor.");

        debug!(self.logger, "Deployed outpace contract"; "address" => ?outpace.address);

        Contracts {
            token,
            sweeper,
            outpace,
            chain: self.chain.clone(),
        }
    }

    pub async fn deposit(&self, contracts: &Contracts, deposit: &Deposit) {
        let counterfactual_address = get_counterfactual_address(
            contracts.sweeper.address,
            &deposit.channel,
            contracts.outpace.address,
            deposit.address,
        );

        // OUTPACE regular deposit
        // first set a balance of tokens to be deposited
        contracts
            .token
            .set_balance(
                deposit.address.to_bytes(),
                deposit.address.to_bytes(),
                &deposit.outpace_amount,
            )
            .await
            .expect("Failed to set balance");
        // call the OUTPACE deposit
        contracts
            .outpace
            .deposit(
                &deposit.channel,
                deposit.address.to_bytes(),
                &deposit.outpace_amount,
            )
            .await
            .expect("Should deposit with OUTPACE");

        // Counterfactual address deposit
        contracts
            .token
            .set_balance(
                deposit.address.to_bytes(),
                counterfactual_address.to_bytes(),
                &deposit.counterfactual_amount,
            )
            .await
            .expect("Failed to set balance");
    }
}

#[cfg(test)]
mod tests {
    use crate::run::run_sentry_app;

    use super::*;
    use adapter::{
        ethereum::test_util::{GANACHE_1, GANACHE_1337, KEYSTORES},
        prelude::*,
        primitives::ChainOf,
        Adapter, Ethereum,
    };
    use chrono::Utc;
    use primitives::{
        balances::CheckedState,
        sentry::{
            campaign_create::CreateCampaign, AccountingResponse, Event, SuccessResponse, CLICK,
            IMPRESSION,
        },
        spender::Spender,
<<<<<<< HEAD
        test_util::{
            ADVERTISER, ADVERTISER_2, DUMMY_AD_UNITS, DUMMY_IPFS, GUARDIAN, GUARDIAN_2, IDS,
            PUBLISHER,
        },
=======
        test_util::{ADVERTISER, DUMMY_AD_UNITS, DUMMY_IPFS, GUARDIAN, GUARDIAN_2, IDS, PUBLISHER},
>>>>>>> a7c93384
        util::{logging::new_logger, ApiUrl},
        validator::{Heartbeat, NewState},
        Balances, BigNum, Campaign, CampaignId, Channel, ChannelId, UnifiedNum,
    };
    use reqwest::{Client, StatusCode};
    use slog::info;
    use validator_worker::{worker::Worker, SentryApi};

    #[tokio::test]
    #[ignore = "We use a snapshot, however, we have left this test for convenience"]
    async fn deploy_contracts() {
        let logger = new_logger("test_harness");

        // Chain Id: 1
        {
            let setup = Setup {
                chain: GANACHE_1.clone(),
                logger: logger.clone(),
            };
            // deploy contracts
            let _contracts = setup.deploy_contracts().await;
        }

        // Chain Id: 1337
        {
            let setup = Setup {
                chain: GANACHE_1337.clone(),
                logger,
            };
            // deploy contracts
            let _contracts = setup.deploy_contracts().await;
        }
    }

    static CAMPAIGN_1: Lazy<Campaign> = Lazy::new(|| {
        use chrono::TimeZone;
        use primitives::{
            campaign::{Active, Pricing, Validators},
            targeting::Rules,
            validator::ValidatorDesc,
            EventSubmission,
        };

        let channel = Channel {
            leader: VALIDATORS[&LEADER].address.into(),
            follower: VALIDATORS[&FOLLOWER].address.into(),
            guardian: *GUARDIAN,
            token: SNAPSHOT_CONTRACTS_1337.token.info.address,
            nonce: 0_u64.into(),
        };

        let leader_desc = ValidatorDesc {
            id: VALIDATORS[&LEADER].address.into(),
            url: VALIDATORS[&LEADER].sentry_url.to_string(),
            // min_validator_fee for token: 0.000_010
            // fee per 1000 (pro mille) = 5.00000000 (UnifiedNum)
            // fee per 1 payout: payout * fee / 1000 = payout * 0.00500000
            fee: 500_000_000.into(),
            fee_addr: None,
        };

        let follower_desc = ValidatorDesc {
            id: VALIDATORS[&FOLLOWER].address.into(),
            url: VALIDATORS[&FOLLOWER].sentry_url.to_string(),
            // min_validator_fee for token: 0.000_010
            // fee per 1000 (pro mille) = 4.00000000 (UnifiedNum)
            // fee per 1 payout: payout * fee / 1000 = payout * 0.00400000
            fee: 400_000_000.into(),
            fee_addr: None,
        };

        let validators = Validators::new((leader_desc, follower_desc));

        Campaign {
            id: "0x936da01f9abd4d9d80c702af85c822a8"
                .parse()
                .expect("Should parse"),
            channel,
            creator: *ADVERTISER,
<<<<<<< HEAD
            // 150.00000000
            budget: UnifiedNum::from(15_000_000_000),
=======
            // 2.00000000
            budget: UnifiedNum::from(200_000_000),
>>>>>>> a7c93384
            validators,
            title: Some("Dummy Campaign".to_string()),
            pricing_bounds: vec![
                (
                    IMPRESSION,
                    Pricing {
                        // 0.04000000
                        // Per 1000 = 40.00000000
                        min: 4_000_000.into(),
                        // 0.05000000
                        // Per 1000 = 50.00000000
                        max: 5_000_000.into(),
                    },
                ),
                (
                    CLICK,
                    Pricing {
                        // 0.06000000
                        // Per 1000 = 60.00000000
                        min: 6_000_000.into(),
                        // 0.10000000
                        // Per 1000 = 100.00000000
                        max: 10_000_000.into(),
                    },
                ),
            ]
            .into_iter()
            .collect(),
            event_submission: Some(EventSubmission { allow: vec![] }),
            ad_units: vec![DUMMY_AD_UNITS[0].clone(), DUMMY_AD_UNITS[1].clone()],
            targeting_rules: Rules::new(),
            created: Utc.ymd(2021, 2, 1).and_hms(7, 0, 0),
            active: Active {
                to: Utc.ymd(2099, 1, 30).and_hms(0, 0, 0),
                from: None,
            },
        }
    });

    /// This Campaign's Channel has switched leader & follower compared to [`CAMPAIGN_1`]
    ///
    /// `Channel.leader = VALIDATOR["follower"].address`
    /// `Channel.follower = VALIDATOR["leader"].address`
    /// See [`VALIDATORS`] for more details.
    static CAMPAIGN_2: Lazy<Campaign> = Lazy::new(|| {
        use chrono::TimeZone;
        use primitives::{
            campaign::{Active, Pricing, Validators},
            targeting::Rules,
            validator::ValidatorDesc,
            EventSubmission,
        };

        let channel = Channel {
            leader: VALIDATORS[&FOLLOWER].address.into(),
            follower: VALIDATORS[&LEADER].address.into(),
            guardian: *GUARDIAN_2,
            token: SNAPSHOT_CONTRACTS_1337.token.info.address,
            nonce: 0_u64.into(),
        };

        // Uses the VALIDATORS[&FOLLOWER] as the Leader for this Channel
        // switches the URL as well
        let leader_desc = ValidatorDesc {
            id: VALIDATORS[&FOLLOWER].address.into(),
            url: VALIDATORS[&FOLLOWER].sentry_url.to_string(),
            // fee per 1000 (pro mille) = 0.10000000 (UnifiedNum)
            fee: 10_000_000.into(),
            fee_addr: None,
        };

        // Uses the VALIDATORS[&LEADER] as the Follower for this Channel
        // switches the URL as well
        let follower_desc = ValidatorDesc {
            id: VALIDATORS[&LEADER].address.into(),
            url: VALIDATORS[&LEADER].sentry_url.to_string(),
            // fee per 1000 (pro mille) = 0.05000000 (UnifiedNum)
            fee: 5_000_000.into(),
            fee_addr: None,
        };

        let validators = Validators::new((leader_desc, follower_desc));

        Campaign {
            id: "0x127b98248f4e4b73af409d10f62daeaa"
                .parse()
                .expect("Should parse"),
            channel,
            creator: *ADVERTISER,
            // 20.00000000
            budget: UnifiedNum::from(2_000_000_000),
            validators,
            title: Some("Dummy Campaign 2 in Chain #1337".to_string()),
            pricing_bounds: vec![
                (
                    IMPRESSION,
                    Pricing {
                        // 1 TOKEN
                        min: 100_000_000.into(),
                        // 2 TOKENs
                        max: 200_000_000.into(),
                    },
                ),
                (
                    CLICK,
                    Pricing {
                        // 3 TOKENs
                        min: 300_000_000.into(),
                        // 5 TOKENs
                        max: 500_000_000.into(),
                    },
                ),
            ]
            .into_iter()
            .collect(),
            event_submission: Some(EventSubmission { allow: vec![] }),
            ad_units: vec![DUMMY_AD_UNITS[0].clone(), DUMMY_AD_UNITS[1].clone()],
            targeting_rules: Rules::new(),
            created: Utc.ymd(2021, 2, 1).and_hms(7, 0, 0),
            active: Active {
                to: Utc.ymd(2099, 1, 30).and_hms(0, 0, 0),
                from: None,
            },
        }
    });

    /// This Campaign has a token from the GANACHE_1 chain instead of the GANACHE_1337 one like the others
    static CAMPAIGN_3: Lazy<Campaign> = Lazy::new(|| {
        use chrono::TimeZone;
        use primitives::{
            campaign::{Active, Pricing, Validators},
            targeting::Rules,
            validator::ValidatorDesc,
            EventSubmission,
        };

        let channel = Channel {
            leader: VALIDATORS[&LEADER].address.into(),
            follower: VALIDATORS[&FOLLOWER].address.into(),
            guardian: *GUARDIAN_2,
            token: SNAPSHOT_CONTRACTS_1.token.info.address,
            nonce: 1_u64.into(),
        };

        let leader_desc = ValidatorDesc {
            id: VALIDATORS[&LEADER].address.into(),
            url: VALIDATORS[&LEADER].sentry_url.to_string(),
            // min_validator_fee for token: 0.000_010
            // fee per 1000 (pro mille) = 2.00000000
            // fee per 1 payout: payout * fee / 1000 = payout * 0.00200000
            fee: 200_000_000.into(),
            fee_addr: None,
        };

        let follower_desc = ValidatorDesc {
            id: VALIDATORS[&FOLLOWER].address.into(),
            url: VALIDATORS[&FOLLOWER].sentry_url.to_string(),
            // min_validator_fee for token: 0.000_010
            // fee per 1000 (pro mille) = 1.75000000
            // fee per 1 payout: payout * fee / 1000 = payout * 0.00175000
            fee: 175_000_000.into(),
            fee_addr: None,
        };

        let validators = Validators::new((leader_desc, follower_desc));

        Campaign {
            id: "0xa78f3492481b41a688488a7aa1ff17df"
                .parse()
                .expect("Should parse"),
            channel,
            creator: *ADVERTISER_2,
            // 20.00000000
            budget: UnifiedNum::from(2_000_000_000),
            validators,
            title: Some("Dummy Campaign 3 in Chain #1".to_string()),
            pricing_bounds: vec![
                (
                    IMPRESSION,
                    Pricing {
                        // 0.01500000
                        // Per 1000 = 15.00000000
                        min: 1_500_000.into(),
                        // 0.0250000
                        // Per 1000 = 25.00000000
                        max: 2_500_000.into(),
                    },
                ),
                (
                    CLICK,
                    Pricing {
                        // 0.03500000
                        // Per 1000 = 35.00000000
                        min: 3_500_000.into(),
                        // 0.06500000
                        // Per 1000 = 65.00000000
                        max: 6_500_000.into(),
                    },
                ),
            ]
            .into_iter()
            .collect(),
            event_submission: Some(EventSubmission { allow: vec![] }),
            ad_units: vec![DUMMY_AD_UNITS[2].clone(), DUMMY_AD_UNITS[3].clone()],
            targeting_rules: Rules::new(),
            created: Utc.ymd(2021, 2, 1).and_hms(7, 0, 0),
            active: Active {
                to: Utc.ymd(2099, 1, 30).and_hms(0, 0, 0),
                from: None,
            },
        }
    });

    /// This Campaign has a token from the GANACHE_1 chain instead of the GANACHE_1337 one like the others
    static CAMPAIGN_3: Lazy<Campaign> = Lazy::new(|| {
        use chrono::TimeZone;
        use primitives::{
            campaign::{Active, Pricing, Validators},
            targeting::Rules,
            validator::ValidatorDesc,
            EventSubmission,
        };

        let channel = Channel {
            leader: VALIDATORS[&LEADER].address.into(),
            follower: VALIDATORS[&FOLLOWER].address.into(),
            guardian: *GUARDIAN_2,
            token: SNAPSHOT_CONTRACTS_1.token.info.address,
            nonce: 1_u64.into(),
        };

        let leader_desc = ValidatorDesc {
            id: VALIDATORS[&LEADER].address.into(),
            url: VALIDATORS[&LEADER].sentry_url.to_string(),
            // min_validator_fee for token: 0.000_010
            // fee per 1000 (pro mille) = 0.00003000 (UnifiedNum)
            // fee per 1 payout: payout * fee / 1000 = payout * 0.00000003
            fee: 3_000.into(),
            fee_addr: None,
        };

        let follower_desc = ValidatorDesc {
            id: VALIDATORS[&FOLLOWER].address.into(),
            url: VALIDATORS[&FOLLOWER].sentry_url.to_string(),
            // min_validator_fee for token: 0.000_010
            // fee per 1000 (pro mille) = 0.00002000 (UnifiedNum)
            // fee per 1 payout: payout * fee / 1000 = payout * 0.00000002
            fee: 2_000.into(),
            fee_addr: None,
        };

        let validators = Validators::new((leader_desc, follower_desc));

        Campaign {
            id: "0xa78f3492481b41a688488a7aa1ff17df"
                .parse()
                .expect("Should parse"),
            channel,
            creator: *ADVERTISER,
            // 20.00000000
            budget: UnifiedNum::from(2_000_000_000),
            validators,
            title: Some("Dummy Campaign in Chain #1".to_string()),
            pricing_bounds: vec![
                (
                    IMPRESSION,
                    Pricing {
                        // 0.00003000
                        // Per 1000 = 0.03000000
                        min: 3_000.into(),
                        // 0.00005000
                        // Per 1000 = 0.05000000
                        max: 5_000.into(),
                    },
                ),
                (
                    CLICK,
                    Pricing {
                        // 0.00006000
                        // Per 1000 = 0.06000000
                        min: 6_000.into(),
                        // 0.00010000
                        // Per 1000 = 0.10000000
                        max: 10_000.into(),
                    },
                ),
            ]
            .into_iter()
            .collect(),
            event_submission: Some(EventSubmission { allow: vec![] }),
            ad_units: vec![DUMMY_AD_UNITS[0].clone(), DUMMY_AD_UNITS[1].clone()],
            targeting_rules: Rules::new(),
            created: Utc.ymd(2021, 2, 1).and_hms(7, 0, 0),
            active: Active {
                to: Utc.ymd(2099, 1, 30).and_hms(0, 0, 0),
                from: None,
            },
        }
    });

    #[tokio::test(flavor = "multi_thread", worker_threads = 4)]
    // #[ignore = "for now"]
    async fn run_full_test() {
        let chain = GANACHE_1337.clone();
        assert_eq!(CAMPAIGN_1.channel.token, CAMPAIGN_2.channel.token);

        let token_chain_1337 = GANACHE_CONFIG
            .find_chain_of(CAMPAIGN_1.channel.token)
            .expect("Should find CAMPAIGN_1 channel token address in Config!");

<<<<<<< HEAD
        let token_chain_1 = GANACHE_CONFIG
=======
        let second_token_chain = GANACHE_CONFIG
>>>>>>> a7c93384
            .find_chain_of(CAMPAIGN_3.channel.token)
            .expect("Should find CAMPAIGN_3 channel token address in Config!");

        assert_eq!(&token_chain_1337.chain, &chain, "CAMPAIGN_1 & CAMPAIGN_2 should be both using the same #1337 Chain which is setup in the Ganache Config");

        let setup = Setup {
            chain: chain.clone(),
            logger: new_logger("test_harness"),
        };

        // Use snapshot contracts
        let contracts_1337 = SNAPSHOT_CONTRACTS_1337.clone();
        let contracts_1 = SNAPSHOT_CONTRACTS_1.clone();

        // let contracts = setup.deploy_contracts().await;

        let leader = VALIDATORS[&LEADER].clone();
        let follower = VALIDATORS[&FOLLOWER].clone();

        let token_1_precision = contracts_1.token.info.precision.get();
        let token_1337_precision = contracts_1337.token.info.precision.get();

        // We use the Advertiser's `EthereumAdapter::get_auth` for authentication!
        let advertiser_adapter = Adapter::new(
            Ethereum::init(KEYSTORES[&ADVERTISER].clone(), &GANACHE_CONFIG)
                .expect("Should initialize ADVERTISER adapter"),
        )
        .unlock()
        .expect("Should unlock advertiser's Ethereum Adapter");
<<<<<<< HEAD

        // We use the Advertiser's `EthereumAdapter::get_auth` for authentication!
        let advertiser2_adapter = Adapter::new(
            Ethereum::init(KEYSTORES[&ADVERTISER_2].clone(), &GANACHE_CONFIG)
                .expect("Should initialize ADVERTISER_2 adapter"),
        )
        .unlock()
        .expect("Should unlock Advertiser 2 Ethereum Adapter");
=======
>>>>>>> a7c93384

        // setup Sentry & returns Adapter
        let leader_adapter = setup_sentry(&leader)
            .await
            .unlock()
            .expect("Failed to unlock Leader ethereum adapter");
        let follower_adapter = setup_sentry(&follower)
            .await
            .unlock()
            .expect("Failed to unlock Follower ethereum adapter");

        let leader_sentry = SentryApi::new(
            leader_adapter.clone(),
            new_logger(&leader.worker_logger_prefix),
            leader.config.clone(),
            leader.sentry_url.clone(),
        )
        .expect("Should create new SentryApi for the Leader Worker");

        let follower_sentry = SentryApi::new(
            follower_adapter.clone(),
            new_logger(&follower.worker_logger_prefix),
            follower.config.clone(),
            follower.sentry_url.clone(),
        )
        .expect("Should create new SentryApi for the Leader Worker");

        // check Campaign Leader & Follower urls
        // they should be the same as the test validators
        {
            let campaign_leader_url = CAMPAIGN_1
                .leader()
                .expect("Channel.leader should match a Campaign validator!")
                .try_api_url()
                .expect("Valid url");
            let campaign_follower_url = CAMPAIGN_1
                .follower()
                .expect("Channel.follower should match a Campaign validator!")
                .try_api_url()
                .expect("Valid url");

            assert_eq!(&leader.sentry_url, &campaign_leader_url);
            assert_eq!(&follower.sentry_url, &campaign_follower_url);
        }

        // Advertiser deposits
        //
<<<<<<< HEAD
        // Advertiser
        // Channel 1 in Chain #1337:
        // - Outpace: 150 TOKENs
=======
        // Channel 1 in Chain #1337:
        // - Outpace: 20 TOKENs
>>>>>>> a7c93384
        // - Counterfactual: 10 TOKENs
        //
        // Channel 2 in Chain #1337:
        // - Outpace: 30 TOKENs
        // - Counterfactual: 20 TOKENs
        //
<<<<<<< HEAD
        // Advertiser 2
        // Channel 3 in Chain #1:
        // - Outpace: 100 TOKENS
=======
        // Channel 3 in Chain #1:
        // - Outpace: 30 TOKENS
>>>>>>> a7c93384
        // - Counterfactual: 20 TOKENs
        {
            let advertiser_deposits = [
                Deposit {
                    channel: CAMPAIGN_1.channel,
                    token: contracts_1337.token.info.clone(),
                    address: advertiser_adapter.whoami().to_address(),
<<<<<<< HEAD
                    outpace_amount: BigNum::with_precision(150, token_1337_precision),
=======
                    outpace_amount: BigNum::with_precision(20, token_1337_precision),
>>>>>>> a7c93384
                    counterfactual_amount: BigNum::with_precision(10, token_1337_precision),
                },
                Deposit {
                    channel: CAMPAIGN_2.channel,
                    token: contracts_1337.token.info.clone(),
<<<<<<< HEAD
                    address: advertiser_adapter.whoami().to_address(),
                    outpace_amount: BigNum::with_precision(30, token_1337_precision),
                    counterfactual_amount: BigNum::with_precision(20, token_1337_precision),
                },
                Deposit {
                    channel: CAMPAIGN_3.channel,
                    token: contracts_1.token.info.clone(),
                    address: advertiser2_adapter.whoami().to_address(),
=======
                    address: advertiser_adapter.whoami().to_address(),
                    outpace_amount: BigNum::with_precision(30, token_1337_precision),
                    counterfactual_amount: BigNum::with_precision(20, token_1337_precision),
                },
                Deposit {
                    channel: CAMPAIGN_3.channel,
                    token: contracts_1.token.info.clone(),
                    address: advertiser_adapter.whoami().to_address(),
>>>>>>> a7c93384
                    outpace_amount: BigNum::with_precision(100, token_1_precision),
                    counterfactual_amount: BigNum::with_precision(20, token_1_precision),
                },
            ];

            // 1st deposit
            // Chain #1337
            {
                setup
                    .deposit(&contracts_1337, &advertiser_deposits[0])
                    .await;

                // make sure we have the expected deposit returned from EthereumAdapter
                let eth_deposit = leader_adapter
                    .get_deposit(
                        &token_chain_1337.clone().with_channel(CAMPAIGN_1.channel),
                        advertiser_adapter.whoami().to_address(),
                    )
                    .await
                    .expect("Should get deposit for advertiser");

                assert_eq!(advertiser_deposits[0], eth_deposit);
            }

            // 2nd deposit
            // Chain #1337
            {
                setup
                    .deposit(&contracts_1337, &advertiser_deposits[1])
                    .await;

                // make sure we have the expected deposit returned from EthereumAdapter
                let eth_deposit = leader_adapter
                    .get_deposit(
                        &token_chain_1337.clone().with_channel(CAMPAIGN_2.channel),
                        advertiser_adapter.whoami().to_address(),
                    )
                    .await
                    .expect("Should get deposit for advertiser");

                assert_eq!(advertiser_deposits[1], eth_deposit);
            }

            // 3rd deposit
            // Chain #1
            {
                setup.deposit(&contracts_1, &advertiser_deposits[2]).await;

                // make sure we have the expected deposit returned from EthereumAdapter
                let eth_deposit = leader_adapter
                    .get_deposit(
<<<<<<< HEAD
                        &token_chain_1.clone().with_channel(CAMPAIGN_3.channel),
                        advertiser2_adapter.whoami().to_address(),
=======
                        &second_token_chain.clone().with_channel(CAMPAIGN_3.channel),
                        advertiser_adapter.whoami().to_address(),
>>>>>>> a7c93384
                    )
                    .await
                    .expect("Should get deposit for advertiser");

                assert_eq!(advertiser_deposits[2], eth_deposit);
            }
        }

        let api_client = reqwest::Client::new();

        // No Channel 1 - 404
        // GET /v5/channel/{}/spender/all
        {
            let leader_auth = advertiser_adapter
                .get_auth(chain.chain_id, leader_adapter.whoami())
                .expect("Get authentication");

            let leader_response = get_spender_all_page_0(
                &api_client,
                &leader.sentry_url,
                &leader_auth,
                CAMPAIGN_1.channel.id(),
            )
            .await
            .expect("Should return Response");

            assert_eq!(StatusCode::NOT_FOUND, leader_response.status());
        }

        // Create Campaign 1 w/ Channel 1 using Advertiser
        // Response: 400 - not enough deposit
        // Channel 1 - Is created, even though campaign creation failed.
        // POST /v5/campaign
        {
            let leader_auth = advertiser_adapter
                .get_auth(chain.chain_id, leader_adapter.whoami())
                .expect("Get authentication");

            let mut no_budget_campaign = CreateCampaign::from_campaign(CAMPAIGN_1.clone());
            // Deposit of Advertiser for Channel 1: 150 (outpace) + 10 (create2)
            // Campaign Budget: 400 TOKENs
            no_budget_campaign.budget = UnifiedNum::from(40_000_000_000);

            let no_budget_response = create_campaign(
                &api_client,
                &leader.sentry_url,
                &leader_auth,
                &no_budget_campaign,
            )
            .await
            .expect("Should return Response");
            let status = no_budget_response.status();
            let response = no_budget_response
                .json::<serde_json::Value>()
                .await
                .expect("Deserialization");

            assert_eq!(StatusCode::BAD_REQUEST, status);
            let expected_error = serde_json::json!({
                "message": "Not enough deposit left for the new campaign's budget"
            });

            assert_eq!(expected_error, response);
        }

        // Channel 1 - 200
        // Exists from the previously failed create Campaign 1 request
        // GET /v5/channel/{}/spender/all
        {
            let leader_response = leader_sentry
                .get_all_spenders(&token_chain_1337.clone().with_channel(CAMPAIGN_1.channel))
                .await
                .expect("Should return Response");

            let expected = vec![(
                advertiser_adapter.whoami().to_address(),
                Spender {
                    // Expected: 160 TOKENs
                    total_deposited: UnifiedNum::from(16_000_000_000),
                    total_spent: None,
                },
            )]
            .into_iter()
            .collect::<HashMap<_, _>>();

            assert_eq!(expected, leader_response);
        }

        // Create Campaign 1 w/ Channel 1 using Advertiser
        // In Leader & Follower sentries
        // Response: 200 Ok
        {
            let create_campaign_1 = CreateCampaign::from_campaign(CAMPAIGN_1.clone());
            {
                let leader_token = advertiser_adapter
                    .get_auth(chain.chain_id, leader_adapter.whoami())
                    .expect("Get authentication");

                let leader_response = create_campaign(
                    &api_client,
                    &leader.sentry_url,
                    &leader_token,
                    &create_campaign_1,
                )
                .await
                .expect("Should return Response");

                assert_eq!(StatusCode::OK, leader_response.status());
                info!(
                    setup.logger,
                    "CAMPAIGN_1 created in Leader ({:?})", CAMPAIGN_1.channel.leader
                );
            }

            {
                let follower_token = advertiser_adapter
                    .get_auth(chain.chain_id, follower_adapter.whoami())
                    .expect("Get authentication");

                let follower_response = create_campaign(
                    &api_client,
                    &follower.sentry_url,
                    &follower_token,
                    &create_campaign_1,
                )
                .await
                .expect("Should return Response");

                assert_eq!(StatusCode::OK, follower_response.status());
                info!(
                    setup.logger,
                    "CAMPAIGN_1 created in Follower ({:?})", CAMPAIGN_1.channel.follower
                );
            }
        }

        // Create Campaign 2 w/ Channel 2 using Advertiser
        // In Leader & Follower sentries
        // Response: 200 Ok
        // POST /v5/campaign
        {
            let create_campaign_2 = CreateCampaign::from_campaign(CAMPAIGN_2.clone());

            {
                let leader_token = advertiser_adapter
                    .get_auth(chain.chain_id, leader_adapter.whoami())
                    .expect("Get authentication");

                let leader_response = create_campaign(
                    &api_client,
                    &leader.sentry_url,
                    &leader_token,
                    &create_campaign_2,
                )
                .await
                .expect("Should return Response");
                let status = leader_response.status();

                assert_eq!(StatusCode::OK, status);
                info!(
                    setup.logger,
                    "CAMPAIGN_2 created in Leader ({:?})", CAMPAIGN_2.channel.leader
                );
            }

            {
                let follower_token = advertiser_adapter
                    .get_auth(token_chain_1337.chain.chain_id, follower_adapter.whoami())
                    .expect("Get authentication");

                let follower_response = create_campaign(
                    &api_client,
                    &follower.sentry_url,
                    &follower_token,
                    &create_campaign_2,
                )
                .await
                .expect("Should return Response");

                assert_eq!(StatusCode::OK, follower_response.status());
                info!(
                    setup.logger,
                    "CAMPAIGN_2 created in Follower ({:?})", CAMPAIGN_2.channel.follower
                );
            }
        }

<<<<<<< HEAD
        // Create Campaign 3 w/ Channel 3 using Advertiser 2 on a different chain (Chain #1)
=======
        // Create Campaign 3 w/ Channel 3 using Advertiser on a different chain (Chain #1)
>>>>>>> a7c93384
        // In Leader & Follower sentries
        // Response: 200 Ok
        // POST /v5/campaign
        {
            let second_chain = GANACHE_1.clone();
            let create_campaign_3 = CreateCampaign::from_campaign(CAMPAIGN_3.clone());

            assert_eq!(
<<<<<<< HEAD
                &token_chain_1.chain, &second_chain,
=======
                &second_token_chain.chain, &second_chain,
>>>>>>> a7c93384
                "CAMPAIGN_3 should be using the #1 Chain which is setup in the Ganache Config"
            );

            {
<<<<<<< HEAD
                let leader_token = advertiser2_adapter
=======
                let leader_token = advertiser_adapter
>>>>>>> a7c93384
                    .get_auth(second_chain.chain_id, leader_adapter.whoami())
                    .expect("Get authentication");

                let leader_response = create_campaign(
                    &api_client,
                    &leader.sentry_url,
                    &leader_token,
                    &create_campaign_3,
                )
                .await
                .expect("Should return Response");

                let status = leader_response.status();
                assert_eq!(StatusCode::OK, status, "Creating CAMPAIGN_3 failed");
                info!(
                    setup.logger,
                    "CAMPAIGN_3 created in Leader ({:?})", CAMPAIGN_3.channel.leader
                );
            }

            {
<<<<<<< HEAD
                let follower_token = advertiser2_adapter
=======
                let follower_token = advertiser_adapter
>>>>>>> a7c93384
                    .get_auth(second_chain.chain_id, follower_adapter.whoami())
                    .expect("Get authentication");

                let follower_response = create_campaign(
                    &api_client,
                    &follower.sentry_url,
                    &follower_token,
                    &create_campaign_3,
                )
                .await
                .expect("Should return Response");

                assert_eq!(
                    StatusCode::OK,
                    follower_response.status(),
                    "Creating CAMPAIGN_3 failed"
                );
                info!(
                    setup.logger,
                    "CAMPAIGN_3 created in Follower ({:?})", CAMPAIGN_3.channel.follower
                );
            }
        }

        let leader_worker = Worker::from_sentry(leader_sentry.clone());
        let follower_worker = Worker::from_sentry(follower_sentry.clone());

        // leader single worker tick
        leader_worker.all_channels_tick().await;
        // follower single worker tick
        follower_worker.all_channels_tick().await;

        // Channel 1 expected Accounting - Empty
        {
            let expected_accounting = AccountingResponse {
                balances: Balances::<CheckedState>::new(),
            };
            let actual_accounting = leader_sentry
                .get_accounting(&token_chain_1337.clone().with_channel(CAMPAIGN_1.channel))
                .await
                .expect("Should get Channel Accounting");

            assert_eq!(expected_accounting, actual_accounting);
            info!(setup.logger, "Channel 1 {:?} has empty Accounting because of no events have been submitted to any Campaign", CAMPAIGN_1.channel.id());
        }

        // All Channels should have a heartbeat message now
        // Channel 1
        // Channel 2
        // Channel 3
        {
            // Channel 1
            let _channel_1_heartbeat = leader_sentry
                .get_our_latest_msg(CAMPAIGN_1.channel.id(), &["Heartbeat"])
                .await
                .expect("Should fetch Heartbeat from Leader")
                .map(|message| Heartbeat::try_from(message).expect("Should be Heartbeat"))
                .expect("Should have a Heartbeat in Leader for the Campaign 1 channel");

            // Channel 2
            let _channel_2_heartbeat = leader_sentry
                .get_our_latest_msg(CAMPAIGN_2.channel.id(), &["Heartbeat"])
                .await
                .expect("Should fetch Heartbeat from Leader")
                .map(|message| Heartbeat::try_from(message).expect("Should be Heartbeat"))
                .expect("Should have a Heartbeat in Leader for the Campaign 2 channel");

            // Channel 3
            let _channel_3_heartbeat = leader_sentry
                .get_our_latest_msg(CAMPAIGN_3.channel.id(), &["Heartbeat"])
                .await
                .expect("Should fetch Heartbeat from Leader")
                .map(|message| Heartbeat::try_from(message).expect("Should be Heartbeat"))
                .expect("Should have a Heartbeat in Leader for the Campaign 3 channel");
        }

        // Add new events for `CAMPAIGN_1` to sentry
        {
            let events = vec![
                Event::Impression {
                    publisher: *PUBLISHER,
                    ad_unit: CAMPAIGN_1
                        .ad_units
                        .get(0)
                        .expect("Should exist in Campaign")
                        .ipfs,
                    ad_slot: DUMMY_IPFS[2],
                    referrer: Some("https://adex.network".into()),
                },
                Event::Click {
                    publisher: *PUBLISHER,
                    ad_unit: CAMPAIGN_1
                        .ad_units
                        .get(0)
                        .expect("Should exist in Campaign")
                        .ipfs,
                    ad_slot: DUMMY_IPFS[2],
                    referrer: Some("https://ambire.com".into()),
                },
            ];

            let leader_response = post_new_events(
                &leader_sentry,
                token_chain_1337.clone().with(CAMPAIGN_1.id),
                &events,
            )
            .await
            .expect("Posted events");

<<<<<<< HEAD
            assert_eq!(SuccessResponse { success: true }, leader_response);

            let follower_response = post_new_events(
                &follower_sentry,
                token_chain_1337.clone().with(CAMPAIGN_1.id),
                &events,
            )
            .await
            .expect("Posted events");

            assert_eq!(SuccessResponse { success: true }, follower_response);
            info!(
                setup.logger,
                "Successful POST of events for CAMPAIGN_1 {:?} and Channel {:?} to Leader & Follower",
=======
            assert_eq!(SuccessResponse { success: true }, response);
            info!(
                setup.logger,
                "Successfully POST events for CAMPAIGN_1 {:?} and Channel {:?} ",
>>>>>>> a7c93384
                CAMPAIGN_1.id,
                CAMPAIGN_1.channel.id()
            );
        }

        // CAMPAIGN_1 & Channel 1 expected Accounting
        // Fees are calculated based on pro mile of the payout
        // event payout * fee / 1000
        //
        // leader fee (per 1000): 5
        // follower fee (per 1000): 4
        // IMPRESSION price (min): 0.04
        // CLICK price (min): 0.06
        //
        // 1 x IMPRESSION:
        // - Publisher payout: 0.04 = UnifiedNum(4 000 000)
        // - Leader fees: 0.04 * 5 / 1 000 = 0.0002 = UnifiedNum(20 000)
        // - Follower fees: 0.04 * 4 / 1 000 = 0.00016 = UnifiedNum(16 000)
        //
        // 1 x CLICK:
        // - Publisher payout: 0.06 = UnifiedNum(6 000 000)
        // - Leader fees: 0.06 * 5 / 1 000 = 0.0003 = UnifiedNum(30 000)
        // - Follower fees: 0.06 * 4 / 1 000 = 0.00024 = UnifiedNum(24 000)
        //
        // Creator (Advertiser) pays out:
        //
        // Publisher total payout: 0.04 (impression) + 0.06 (click) = 0.1 = UnifiedNum(10 000 000)
        // Leader total fees: 0.0002 + 0.0003 = 0.0005 = UnifiedNum (50 000)
        // Follower total fees: 0.00016 + 0.00024 = 0.0004 = UnifiedNum(40 000)
        //
        // events_payout + leader fee + follower fee
        // 0.1 + (0.0002 + 0.0003) + (0.00016 + 0.00024) = 0.1009 = UnifiedNum(10 090 000)
        {
            let mut expected_balances = Balances::new();

            expected_balances
                .spend(
                    CAMPAIGN_1.creator,
                    CAMPAIGN_1.channel.leader.to_address(),
                    UnifiedNum::from(50_000),
                )
                .expect("Should spend for Leader");
            expected_balances
                .spend(
                    CAMPAIGN_1.creator,
                    CAMPAIGN_1.channel.follower.to_address(),
                    UnifiedNum::from(40_000),
                )
                .expect("Should spend for Follower");
            expected_balances
                .spend(CAMPAIGN_1.creator, *PUBLISHER, UnifiedNum::from(10_000_000))
                .expect("Should spend for Publisher");

            let expected_accounting = AccountingResponse {
                balances: expected_balances,
            };

            let actual_accounting = leader_sentry
<<<<<<< HEAD
                .get_accounting(&token_chain_1337.clone().with_channel(CAMPAIGN_1.channel))
=======
                .get_accounting(&token_chain_1337.with_channel(CAMPAIGN_1.channel))
>>>>>>> a7c93384
                .await
                .expect("Should get Channel Accounting");

            pretty_assertions::assert_eq!(expected_accounting, actual_accounting);
            info!(setup.logger, "Successfully validated Accounting Balances for Channel 1 {:?} after CAMPAIGN_1 events {:?}", CAMPAIGN_1.channel.id(), CAMPAIGN_1.id);
        }

        // leader single worker tick
        leader_worker.all_channels_tick().await;
        // follower single worker tick
        follower_worker.all_channels_tick().await;

        // For CAMPAIGN_1
        //
        // Check NewState existence of Channel 1 after the validator ticks
        // For both Leader & Follower
        // Assert that both states are the same!
        //
        // Check ApproveState of the Follower
        // Assert that it exists in both validators
        {
            let latest_new_state_leader = leader_sentry
                .get_our_latest_msg(CAMPAIGN_1.channel.id(), &["NewState"])
                .await
                .expect("Should fetch NewState from Leader (Who am I) in Leader sentry")
                .map(|message| {
                    NewState::<CheckedState>::try_from(message)
                        .expect("Should be NewState with Checked Balances")
                })
                .expect("Should have a NewState in Leader for the Campaign 1 channel");

            // Check balances in Leader's NewState
            {
                let mut expected_balances = Balances::new();
                expected_balances
                    .spend(
                        CAMPAIGN_1.creator,
                        CAMPAIGN_1.channel.leader.to_address(),
<<<<<<< HEAD
                        UnifiedNum::from_u64(50_000),
=======
                        UnifiedNum::from_u64(27000),
>>>>>>> a7c93384
                    )
                    .expect("Should spend");
                expected_balances
                    .spend(
                        CAMPAIGN_1.creator,
                        CAMPAIGN_1.channel.follower.to_address(),
<<<<<<< HEAD
                        UnifiedNum::from_u64(40_000),
                    )
                    .expect("Should spend");
                expected_balances
                    .spend(
                        CAMPAIGN_1.creator,
                        *PUBLISHER,
                        UnifiedNum::from_u64(10_000_000),
                    )
=======
                        UnifiedNum::from_u64(18000),
                    )
                    .expect("Should spend");
                expected_balances
                    .spend(CAMPAIGN_1.creator, *PUBLISHER, UnifiedNum::from_u64(9000))
>>>>>>> a7c93384
                    .expect("Should spend");

                pretty_assertions::assert_eq!(
                    latest_new_state_leader.balances,
                    expected_balances,
                    "Balances are as expected"
                );
            }

            let last_approved_response_follower = follower_sentry
                .get_last_approved(CAMPAIGN_1.channel.id())
                .await
<<<<<<< HEAD
                .expect("Should fetch Approve state from Follower");
=======
                .expect("Should fetch APprove state from Follower");
>>>>>>> a7c93384

            let last_approved_response_leader = leader_sentry
                .get_last_approved(CAMPAIGN_1.channel.id())
                .await
                .expect("Should fetch Approve state from Leader");

            // Due to timestamp differences in the `received` field
            // we can only `assert_eq!` the messages themselves
            pretty_assertions::assert_eq!(
                last_approved_response_leader
                    .heartbeats
                    .expect("Leader response should have heartbeats")
                    .clone()
                    .into_iter()
                    .map(|message| message.msg)
                    .collect::<Vec<_>>(),
                last_approved_response_follower
                    .heartbeats
                    .expect("Follower response should have heartbeats")
                    .clone()
                    .into_iter()
                    .map(|message| message.msg)
                    .collect::<Vec<_>>(),
                "Leader and Follower should both have the same last Approved response"
            );

            let last_approved_follower = last_approved_response_follower
                .last_approved
                .expect("Should have last approved messages for the events we've submitted");

            let last_approved_leader = last_approved_response_leader
                .last_approved
                .expect("Should have last approved messages for the events we've submitted");

            // Due to the received time that can be different in messages
            // we must check the actual ValidatorMessage without the timestamps
            {
                let msg_new_state_leader = last_approved_leader
                    .new_state
                    .expect("Leader should have last approved NewState");

                assert_eq!(
                    msg_new_state_leader.from, IDS[&LEADER],
                    "NewState should be received from Leader"
                );

                let msg_approve_state_leader = last_approved_leader
                    .approve_state
                    .expect("Leader should have last approved ApproveState");

                assert_eq!(
                    msg_approve_state_leader.from, IDS[&FOLLOWER],
                    "ApproveState should be received from Follower"
                );

                let msg_new_state_follower = last_approved_follower
                    .new_state
                    .expect("Follower should have last approved NewState");

                assert_eq!(
                    msg_new_state_follower.from, IDS[&LEADER],
                    "NewState should be received from Leader"
                );

                let msg_approve_state_follower = last_approved_follower
                    .approve_state
                    .expect("Follower should have last approved ApproveState");

                assert_eq!(
                    msg_approve_state_follower.from, IDS[&FOLLOWER],
                    "ApproveState should be received from Follower"
                );

                let new_state_leader = msg_new_state_leader
                    .msg
                    .clone()
                    .into_inner()
                    .try_checked()
                    .expect("NewState should have valid CheckedState Balances");

                let new_state_follower = msg_new_state_follower
                    .msg
                    .clone()
                    .into_inner()
                    .try_checked()
                    .expect("NewState should have valid CheckedState Balances");

                assert_eq!(
                    new_state_leader, new_state_follower,
                    "Last approved NewState in Leader & Follower should be the same"
                );

                pretty_assertions::assert_eq!(
                    latest_new_state_leader,
                    new_state_leader,
                    "Latest NewState from Leader should be the same as last approved NewState from Leader & Follower"
                );
            }
        }
    }

    async fn setup_sentry(validator: &TestValidator) -> adapter::ethereum::LockedAdapter {
        let adapter = Adapter::new(
            Ethereum::init(validator.keystore.clone(), &GANACHE_CONFIG)
                .expect("EthereumAdapter::init"),
        );

        run_sentry_app(adapter.clone(), &validator)
            .await
            .expect("To run Sentry API server");

        adapter
    }

    /// Used to test if it returns correct Status code on non-existing Channel.
    async fn get_spender_all_page_0(
        api_client: &Client,
        url: &ApiUrl,
        token: &str,
        channel: ChannelId,
    ) -> anyhow::Result<reqwest::Response> {
        let endpoint_url = url
            .join(&format!("v5/channel/{}/spender/all", channel))
            .expect("valid endpoint");

        Ok(api_client
            .get(endpoint_url)
            .bearer_auth(&token)
            .send()
            .await?)
    }

    /// Used to test if it returns correct Status code on non-existing Channel.
    /// Authentication required!
    /// Asserts: [`StatusCode::OK`]
    async fn post_new_events<C: Unlocked + 'static>(
        sentry: &SentryApi<C, ()>,
        campaign_context: ChainOf<CampaignId>,
        events: &[Event],
    ) -> anyhow::Result<SuccessResponse> {
        let endpoint_url = sentry
            .sentry_url
            .join(&format!("v5/campaign/{}/events", campaign_context.context))
            .expect("valid endpoint");

        let request_body = vec![("events".to_string(), events)]
            .into_iter()
            .collect::<HashMap<_, _>>();

        let auth_token = sentry
            .adapter
            .get_auth(campaign_context.chain.chain_id, sentry.adapter.whoami())?;

        let response = sentry
            .client
            .post(endpoint_url)
            .json(&request_body)
            .bearer_auth(&auth_token)
            .send()
            .await?;

        assert_eq!(StatusCode::OK, response.status());

        Ok(response.json().await?)
    }

    /// Authentication required!
    async fn create_campaign(
        api_client: &Client,
        url: &ApiUrl,
        token: &str,
        create_campaign: &CreateCampaign,
    ) -> anyhow::Result<reqwest::Response> {
        let endpoint_url = url.join("v5/campaign").expect("valid endpoint");

        Ok(api_client
            .post(endpoint_url)
            .json(create_campaign)
            .bearer_auth(token)
            .send()
            .await?)
    }
}
pub mod run {
    use std::{env::current_dir, net::SocketAddr, path::PathBuf};

    use primitives::{
        postgres::{POSTGRES_HOST, POSTGRES_PASSWORD, POSTGRES_PORT, POSTGRES_USER},
        util::logging::new_logger,
        ToETHChecksum, ValidatorId,
    };
    use sentry::{
        db::{
            postgres_connection, redis_connection, redis_pool::Manager,
            tests_postgres::setup_test_migrations, CampaignRemaining,
        },
        platform::PlatformApi,
        Application,
    };
    use slog::info;
    use subprocess::{Popen, PopenConfig, Redirection};

    use crate::TestValidator;

    pub async fn run_sentry_app(
        adapter: adapter::ethereum::LockedAdapter,
        validator: &TestValidator,
    ) -> anyhow::Result<()> {
        let socket_addr = SocketAddr::new(
            validator.sentry_config.ip_addr,
            validator.sentry_config.port,
        );

        let postgres_config = {
            let mut config = sentry::db::PostgresConfig::new();

            config
                .user(POSTGRES_USER.as_str())
                .password(POSTGRES_PASSWORD.as_str())
                .host(POSTGRES_HOST.as_str())
                .port(*POSTGRES_PORT)
                .dbname(&validator.db_name);

            config
        };

        let postgres = postgres_connection(42, postgres_config).await?;
        let mut redis = redis_connection(validator.sentry_config.redis_url.clone()).await?;

        Manager::flush_db(&mut redis)
            .await
            .expect("Should flush redis database");

        let logger = new_logger(&validator.sentry_logger_prefix);
        let campaign_remaining = CampaignRemaining::new(redis.clone());

        let platform_api = PlatformApi::new(
            validator.config.platform.url.clone(),
            validator.config.platform.keep_alive_interval,
        )
        .expect("Failed to build PlatformApi");

        let app = Application::new(
            adapter,
            validator.config.clone(),
            logger,
            redis.clone(),
            postgres.clone(),
            campaign_remaining,
            platform_api,
        );

        // Before the tests, make sure to flush the DB from previous run of `sentry` tests
        Manager::flush_db(&mut redis)
            .await
            .expect("Should flush redis database");

        setup_test_migrations(postgres.clone())
            .await
            .expect("Should run migrations");

        info!(&app.logger, "Spawn sentry Hyper server");
        tokio::spawn(app.run(socket_addr));

        Ok(())
    }
    /// This helper function generates the correct file path to a project file from the current one.
    ///
    /// The `file_path` starts from the Cargo workspace directory.
    fn project_file_path(file_path: &str) -> PathBuf {
        let full_path = current_dir().unwrap();
        let project_path = full_path.parent().unwrap().to_path_buf();

        project_path.join(file_path)
    }

    /// ```bash
    /// POSTGRES_DB=sentry_leader PORT=8005 KEYSTORE_PWD=address1 \
    /// cargo run -p sentry -- --adapter ethereum --keystoreFile ./adapter/test/resources/0x5a04A8fB90242fB7E1db7d1F51e268A03b7f93A5_keystore.json \
    /// ./docs/config/ganache.toml
    /// ```
    ///
    /// The identity is used to get the correct Keystore file
    /// While the password is passed to `sentry` with environmental variable
    pub fn run_sentry(keystore_password: &str, identity: ValidatorId) -> anyhow::Result<Popen> {
        let keystore_file_name = format!(
            "adapter/test/resources/{}_keystore.json",
            identity.to_checksum()
        );
        let keystore_path = project_file_path(&keystore_file_name);
        let ganache_config_path = project_file_path("docs/config/ganache.toml");

        let sentry_leader = Popen::create(
            &[
                "cargo",
                "run",
                "-p",
                "sentry",
                "--",
                "--adapter",
                "ethereum",
                "--keystoreFile",
                &keystore_path.to_string_lossy(),
                &ganache_config_path.to_string_lossy(),
            ],
            PopenConfig {
                stdout: Redirection::Pipe,
                env: Some(vec![
                    ("PORT".parse().unwrap(), "8005".parse().unwrap()),
                    (
                        "POSTGRES_DB".parse().unwrap(),
                        "sentry_leader".parse().unwrap(),
                    ),
                    (
                        "KEYSTORE_PWD".parse().unwrap(),
                        keystore_password.parse().unwrap(),
                    ),
                ]),
                ..Default::default()
            },
        )?;

        Ok(sentry_leader)
    }
}<|MERGE_RESOLUTION|>--- conflicted
+++ resolved
@@ -267,14 +267,10 @@
             IMPRESSION,
         },
         spender::Spender,
-<<<<<<< HEAD
         test_util::{
             ADVERTISER, ADVERTISER_2, DUMMY_AD_UNITS, DUMMY_IPFS, GUARDIAN, GUARDIAN_2, IDS,
             PUBLISHER,
         },
-=======
-        test_util::{ADVERTISER, DUMMY_AD_UNITS, DUMMY_IPFS, GUARDIAN, GUARDIAN_2, IDS, PUBLISHER},
->>>>>>> a7c93384
         util::{logging::new_logger, ApiUrl},
         validator::{Heartbeat, NewState},
         Balances, BigNum, Campaign, CampaignId, Channel, ChannelId, UnifiedNum,
@@ -354,13 +350,8 @@
                 .expect("Should parse"),
             channel,
             creator: *ADVERTISER,
-<<<<<<< HEAD
             // 150.00000000
             budget: UnifiedNum::from(15_000_000_000),
-=======
-            // 2.00000000
-            budget: UnifiedNum::from(200_000_000),
->>>>>>> a7c93384
             validators,
             title: Some("Dummy Campaign".to_string()),
             pricing_bounds: vec![
@@ -671,11 +662,7 @@
             .find_chain_of(CAMPAIGN_1.channel.token)
             .expect("Should find CAMPAIGN_1 channel token address in Config!");
 
-<<<<<<< HEAD
         let token_chain_1 = GANACHE_CONFIG
-=======
-        let second_token_chain = GANACHE_CONFIG
->>>>>>> a7c93384
             .find_chain_of(CAMPAIGN_3.channel.token)
             .expect("Should find CAMPAIGN_3 channel token address in Config!");
 
@@ -705,7 +692,6 @@
         )
         .unlock()
         .expect("Should unlock advertiser's Ethereum Adapter");
-<<<<<<< HEAD
 
         // We use the Advertiser's `EthereumAdapter::get_auth` for authentication!
         let advertiser2_adapter = Adapter::new(
@@ -714,8 +700,6 @@
         )
         .unlock()
         .expect("Should unlock Advertiser 2 Ethereum Adapter");
-=======
->>>>>>> a7c93384
 
         // setup Sentry & returns Adapter
         let leader_adapter = setup_sentry(&leader)
@@ -763,28 +747,18 @@
 
         // Advertiser deposits
         //
-<<<<<<< HEAD
         // Advertiser
         // Channel 1 in Chain #1337:
         // - Outpace: 150 TOKENs
-=======
-        // Channel 1 in Chain #1337:
-        // - Outpace: 20 TOKENs
->>>>>>> a7c93384
         // - Counterfactual: 10 TOKENs
         //
         // Channel 2 in Chain #1337:
         // - Outpace: 30 TOKENs
         // - Counterfactual: 20 TOKENs
         //
-<<<<<<< HEAD
         // Advertiser 2
         // Channel 3 in Chain #1:
         // - Outpace: 100 TOKENS
-=======
-        // Channel 3 in Chain #1:
-        // - Outpace: 30 TOKENS
->>>>>>> a7c93384
         // - Counterfactual: 20 TOKENs
         {
             let advertiser_deposits = [
@@ -792,17 +766,12 @@
                     channel: CAMPAIGN_1.channel,
                     token: contracts_1337.token.info.clone(),
                     address: advertiser_adapter.whoami().to_address(),
-<<<<<<< HEAD
                     outpace_amount: BigNum::with_precision(150, token_1337_precision),
-=======
-                    outpace_amount: BigNum::with_precision(20, token_1337_precision),
->>>>>>> a7c93384
                     counterfactual_amount: BigNum::with_precision(10, token_1337_precision),
                 },
                 Deposit {
                     channel: CAMPAIGN_2.channel,
                     token: contracts_1337.token.info.clone(),
-<<<<<<< HEAD
                     address: advertiser_adapter.whoami().to_address(),
                     outpace_amount: BigNum::with_precision(30, token_1337_precision),
                     counterfactual_amount: BigNum::with_precision(20, token_1337_precision),
@@ -811,16 +780,6 @@
                     channel: CAMPAIGN_3.channel,
                     token: contracts_1.token.info.clone(),
                     address: advertiser2_adapter.whoami().to_address(),
-=======
-                    address: advertiser_adapter.whoami().to_address(),
-                    outpace_amount: BigNum::with_precision(30, token_1337_precision),
-                    counterfactual_amount: BigNum::with_precision(20, token_1337_precision),
-                },
-                Deposit {
-                    channel: CAMPAIGN_3.channel,
-                    token: contracts_1.token.info.clone(),
-                    address: advertiser_adapter.whoami().to_address(),
->>>>>>> a7c93384
                     outpace_amount: BigNum::with_precision(100, token_1_precision),
                     counterfactual_amount: BigNum::with_precision(20, token_1_precision),
                 },
@@ -872,13 +831,8 @@
                 // make sure we have the expected deposit returned from EthereumAdapter
                 let eth_deposit = leader_adapter
                     .get_deposit(
-<<<<<<< HEAD
                         &token_chain_1.clone().with_channel(CAMPAIGN_3.channel),
                         advertiser2_adapter.whoami().to_address(),
-=======
-                        &second_token_chain.clone().with_channel(CAMPAIGN_3.channel),
-                        advertiser_adapter.whoami().to_address(),
->>>>>>> a7c93384
                     )
                     .await
                     .expect("Should get deposit for advertiser");
@@ -1066,11 +1020,7 @@
             }
         }
 
-<<<<<<< HEAD
         // Create Campaign 3 w/ Channel 3 using Advertiser 2 on a different chain (Chain #1)
-=======
-        // Create Campaign 3 w/ Channel 3 using Advertiser on a different chain (Chain #1)
->>>>>>> a7c93384
         // In Leader & Follower sentries
         // Response: 200 Ok
         // POST /v5/campaign
@@ -1079,20 +1029,12 @@
             let create_campaign_3 = CreateCampaign::from_campaign(CAMPAIGN_3.clone());
 
             assert_eq!(
-<<<<<<< HEAD
                 &token_chain_1.chain, &second_chain,
-=======
-                &second_token_chain.chain, &second_chain,
->>>>>>> a7c93384
                 "CAMPAIGN_3 should be using the #1 Chain which is setup in the Ganache Config"
             );
 
             {
-<<<<<<< HEAD
                 let leader_token = advertiser2_adapter
-=======
-                let leader_token = advertiser_adapter
->>>>>>> a7c93384
                     .get_auth(second_chain.chain_id, leader_adapter.whoami())
                     .expect("Get authentication");
 
@@ -1114,11 +1056,7 @@
             }
 
             {
-<<<<<<< HEAD
                 let follower_token = advertiser2_adapter
-=======
-                let follower_token = advertiser_adapter
->>>>>>> a7c93384
                     .get_auth(second_chain.chain_id, follower_adapter.whoami())
                     .expect("Get authentication");
 
@@ -1228,7 +1166,6 @@
             .await
             .expect("Posted events");
 
-<<<<<<< HEAD
             assert_eq!(SuccessResponse { success: true }, leader_response);
 
             let follower_response = post_new_events(
@@ -1243,12 +1180,6 @@
             info!(
                 setup.logger,
                 "Successful POST of events for CAMPAIGN_1 {:?} and Channel {:?} to Leader & Follower",
-=======
-            assert_eq!(SuccessResponse { success: true }, response);
-            info!(
-                setup.logger,
-                "Successfully POST events for CAMPAIGN_1 {:?} and Channel {:?} ",
->>>>>>> a7c93384
                 CAMPAIGN_1.id,
                 CAMPAIGN_1.channel.id()
             );
@@ -1307,11 +1238,7 @@
             };
 
             let actual_accounting = leader_sentry
-<<<<<<< HEAD
                 .get_accounting(&token_chain_1337.clone().with_channel(CAMPAIGN_1.channel))
-=======
-                .get_accounting(&token_chain_1337.with_channel(CAMPAIGN_1.channel))
->>>>>>> a7c93384
                 .await
                 .expect("Should get Channel Accounting");
 
@@ -1350,18 +1277,13 @@
                     .spend(
                         CAMPAIGN_1.creator,
                         CAMPAIGN_1.channel.leader.to_address(),
-<<<<<<< HEAD
                         UnifiedNum::from_u64(50_000),
-=======
-                        UnifiedNum::from_u64(27000),
->>>>>>> a7c93384
                     )
                     .expect("Should spend");
                 expected_balances
                     .spend(
                         CAMPAIGN_1.creator,
                         CAMPAIGN_1.channel.follower.to_address(),
-<<<<<<< HEAD
                         UnifiedNum::from_u64(40_000),
                     )
                     .expect("Should spend");
@@ -1371,13 +1293,6 @@
                         *PUBLISHER,
                         UnifiedNum::from_u64(10_000_000),
                     )
-=======
-                        UnifiedNum::from_u64(18000),
-                    )
-                    .expect("Should spend");
-                expected_balances
-                    .spend(CAMPAIGN_1.creator, *PUBLISHER, UnifiedNum::from_u64(9000))
->>>>>>> a7c93384
                     .expect("Should spend");
 
                 pretty_assertions::assert_eq!(
@@ -1390,11 +1305,7 @@
             let last_approved_response_follower = follower_sentry
                 .get_last_approved(CAMPAIGN_1.channel.id())
                 .await
-<<<<<<< HEAD
                 .expect("Should fetch Approve state from Follower");
-=======
-                .expect("Should fetch APprove state from Follower");
->>>>>>> a7c93384
 
             let last_approved_response_leader = leader_sentry
                 .get_last_approved(CAMPAIGN_1.channel.id())
