use std::{
    collections::HashMap,
    net::{IpAddr, Ipv4Addr},
};

use adapter::ethereum::{
    get_counterfactual_address,
    test_util::{
        deploy_outpace_contract, deploy_sweeper_contract, deploy_token_contract, mock_set_balance,
        outpace_deposit, GANACHE_URL, MOCK_TOKEN_ABI,
    },
    OUTPACE_ABI, SWEEPER_ABI,
};
use deposits::Deposit;
use once_cell::sync::Lazy;
use primitives::{adapter::KeystoreOptions, config::TokenInfo, util::ApiUrl, Address, Config};
use web3::{contract::Contract, transports::Http, types::H160, Web3};

pub mod deposits;

pub static GANACHE_CONFIG: Lazy<Config> = Lazy::new(|| {
    Config::try_toml(include_str!("../../docs/config/ganache.toml"))
        .expect("Failed to parse ganache.toml config file")
});

/// ganache-cli setup with deployed contracts using the snapshot directory
pub static SNAPSHOT_CONTRACTS: Lazy<Contracts> = Lazy::new(|| {
    use primitives::BigNum;
    use std::num::NonZeroU8;

    let web3 = Web3::new(Http::new(GANACHE_URL).expect("failed to init transport"));

    let token_address = "0x9db7bff788522dbe8fa2e8cbd568a58c471ccd5e"
        .parse::<Address>()
        .unwrap();
    let token = (
        // copied from deploy_token_contract
        TokenInfo {
            min_token_units_for_deposit: BigNum::from(10_u64.pow(18)),
            precision: NonZeroU8::new(18).expect("should create NonZeroU8"),
            // multiplier = 10^14 - 10^18 (token precision) = 10^-4
            // min_validator_fee = 1' * 10^-4 = 0.000_1
            min_validator_fee: BigNum::from(100_000_000_000_000),
        },
        token_address,
        Contract::from_json(web3.eth(), H160(token_address.to_bytes()), &MOCK_TOKEN_ABI).unwrap(),
    );

    let sweeper_address = "0xdd41b0069256a28972458199a3c9cf036384c156"
        .parse::<Address>()
        .unwrap();

    let sweeper = (
        sweeper_address,
        Contract::from_json(web3.eth(), H160(sweeper_address.to_bytes()), &SWEEPER_ABI).unwrap(),
    );

    let outpace_address = "0xcb097e455b7159f902e2eb45562fc397ae6b0f3d"
        .parse::<Address>()
        .unwrap();

    let outpace = (
        outpace_address,
        Contract::from_json(web3.eth(), H160(outpace_address.to_bytes()), &OUTPACE_ABI).unwrap(),
    );

    Contracts {
        token,
        sweeper,
        outpace,
    }
});

#[derive(Debug, Clone)]
pub struct TestValidator {
    pub address: Address,
    pub keystore: KeystoreOptions,
    pub sentry_config: sentry::application::Config,
    /// Sentry REST API url
    pub sentry_url: ApiUrl,
    /// Used for the _Sentry REST API_ [`sentry::Application`] as well as the _Validator worker_ [`validator_worker::worker::Args`]
    pub config: Config,
    /// Prefix for sentry logger
    pub sentry_logger_prefix: String,
    /// Prefix for validator worker logger
    pub worker_logger_prefix: String,
    /// Postgres DB name
    /// The rest of the Postgres values are taken from env. variables
    pub db_name: String,
}

pub static VALIDATORS: Lazy<HashMap<&'static str, TestValidator>> = Lazy::new(|| {
    use adapter::ethereum::test_util::GANACHE_KEYSTORES;
    use primitives::config::Environment;

    vec![
        (
            "leader",
            TestValidator {
                address: GANACHE_KEYSTORES["leader"].0,
                keystore: GANACHE_KEYSTORES["leader"].1.clone(),
                sentry_config: sentry::application::Config {
                    env: Environment::Development,
                    port: 8005,
                    ip_addr: IpAddr::V4(Ipv4Addr::new(127, 0, 0, 1)),
                    redis_url: "redis://127.0.0.1:6379/1".parse().unwrap(),
                },
                config: GANACHE_CONFIG.clone(),
                sentry_url: "http://localhost:8005".parse().expect("Valid Sentry URL"),
                sentry_logger_prefix: "sentry-leader".into(),
                worker_logger_prefix: "worker-leader".into(),
                db_name: "harness_leader".into(),
            },
        ),
        (
            "follower",
            TestValidator {
                address: GANACHE_KEYSTORES["follower"].0,
                keystore: GANACHE_KEYSTORES["follower"].1.clone(),
                sentry_config: sentry::application::Config {
                    env: Environment::Development,
                    port: 8006,
                    ip_addr: IpAddr::V4(Ipv4Addr::new(127, 0, 0, 1)),
                    redis_url: "redis://127.0.0.1:6379/2".parse().unwrap(),
                },
                config: GANACHE_CONFIG.clone(),
                sentry_url: "http://localhost:8006".parse().expect("Valid Sentry URL"),
                sentry_logger_prefix: "sentry-follower".into(),
                worker_logger_prefix: "worker-follower".into(),
                db_name: "harness_follower".into(),
            },
        ),
    ]
    .into_iter()
    .collect()
});

pub struct Setup {
    pub web3: Web3<Http>,
}

#[derive(Debug, Clone)]
pub struct Contracts {
    pub token: (TokenInfo, Address, Contract<Http>),
    pub sweeper: (Address, Contract<Http>),
    pub outpace: (Address, Contract<Http>),
}

impl Setup {
    pub async fn deploy_contracts(&self) -> Contracts {
        // deploy contracts
        // TOKEN contract is with precision 18 (like DAI)
        // set the minimum token units to 1 TOKEN
        let token = deploy_token_contract(&self.web3, 10_u64.pow(18))
            .await
            .expect("Correct parameters are passed to the Token constructor.");

        let sweeper = deploy_sweeper_contract(&self.web3)
            .await
            .expect("Correct parameters are passed to the Sweeper constructor.");

        let outpace = deploy_outpace_contract(&self.web3)
            .await
            .expect("Correct parameters are passed to the OUTPACE constructor.");

        Contracts {
            token,
            sweeper,
            outpace,
        }
    }

    pub async fn deposit(&self, contracts: &Contracts, deposit: &Deposit) {
        let counterfactual_address = get_counterfactual_address(
            contracts.sweeper.0,
            &deposit.channel,
            contracts.outpace.0,
            deposit.address,
        );

        // OUTPACE regular deposit
        // first set a balance of tokens to be deposited
        mock_set_balance(
            &contracts.token.2,
            deposit.address.to_bytes(),
            deposit.address.to_bytes(),
            &deposit.outpace_amount,
        )
        .await
        .expect("Failed to set balance");
        // call the OUTPACE deposit
        outpace_deposit(
            &contracts.outpace.1,
            &deposit.channel,
            deposit.address.to_bytes(),
            &deposit.outpace_amount,
        )
        .await
        .expect("Should deposit with OUTPACE");

        // Counterfactual address deposit
        mock_set_balance(
            &contracts.token.2,
            deposit.address.to_bytes(),
            counterfactual_address.to_bytes(),
            &deposit.counterfactual_amount,
        )
        .await
        .expect("Failed to set balance");
    }
}

#[cfg(test)]
mod tests {
    use crate::run::run_sentry_app;

    use super::*;
    use adapter::ethereum::{
        test_util::{GANACHE_ADDRESSES, GANACHE_KEYSTORES, GANACHE_URL},
        EthereumAdapter,
    };
    use primitives::{
        adapter::Adapter,
        balances::CheckedState,
        sentry::{campaign_create::CreateCampaign, AccountingResponse},
        util::{logging::new_logger, ApiUrl},
        Balances, BigNum, Campaign, Channel, ChannelId, UnifiedNum,
    };
    use reqwest::{Client, StatusCode};
    use validator_worker::{worker::Worker, SentryApi};

    #[tokio::test]
    #[ignore = "We use a snapshot, however, we have left this test for convenience"]
    async fn deploy_contracts() {
        let web3 = Web3::new(Http::new(GANACHE_URL).expect("failed to init transport"));
        let setup = Setup { web3 };
        // deploy contracts
        let _contracts = setup.deploy_contracts().await;
    }

    static CAMPAIGN_1: Lazy<Campaign> = Lazy::new(|| {
        use chrono::{TimeZone, Utc};
        use primitives::{
            campaign::{Active, Pricing, PricingBounds, Validators},
            targeting::Rules,
            validator::ValidatorDesc,
            EventSubmission,
        };

        let channel = Channel {
            leader: VALIDATORS["leader"].address.into(),
            follower: VALIDATORS["follower"].address.into(),
            guardian: GANACHE_ADDRESSES["guardian"],
            token: SNAPSHOT_CONTRACTS.token.1,
            nonce: 0_u64.into(),
        };

        let leader_desc = ValidatorDesc {
            id: VALIDATORS["leader"].address.into(),
            url: VALIDATORS["leader"].sentry_url.to_string(),
            // fee per 1000 (pro mille) = 0.03000000 (UnifiedNum)
            fee: 3_000_000.into(),
            fee_addr: None,
        };

        let follower_desc = ValidatorDesc {
            id: VALIDATORS["follower"].address.into(),
            url: VALIDATORS["follower"].sentry_url.to_string(),
            // fee per 1000 (pro mille) = 0.02000000 (UnifiedNum)
            fee: 2_000_000.into(),
            fee_addr: None,
        };

        let validators = Validators::new((leader_desc, follower_desc));

        Campaign {
            id: "0x936da01f9abd4d9d80c702af85c822a8"
                .parse()
                .expect("Should parse"),
            channel,
            creator: GANACHE_ADDRESSES["advertiser"],
            // 20.00000000
            budget: UnifiedNum::from(200_000_000),
            validators,
            title: Some("Dummy Campaign".to_string()),
            pricing_bounds: Some(PricingBounds {
                impression: Some(Pricing {
                    // 0.00000100
                    // Per 1000 = 0.00100000
                    min: 100.into(),
                    // 0.00000200
                    // Per 1000 = 0.00200000
                    max: 200.into(),
                }),
                click: Some(Pricing {
                    // 0.00000300
                    // Per 1000 = 0.00300000
                    min: 300.into(),
                    // 0.00000500
                    // Per 1000 = 0.00500000
                    max: 500.into(),
                }),
            }),
            event_submission: Some(EventSubmission { allow: vec![] }),
            ad_units: vec![],
            targeting_rules: Rules::new(),
            created: Utc.ymd(2021, 2, 1).and_hms(7, 0, 0),
            active: Active {
                to: Utc.ymd(2099, 1, 30).and_hms(0, 0, 0),
                from: None,
            },
        }
    });

    /// This Campaign's Channel has switched leader & follower compared to [`CAMPAIGN_1`]
    ///
    /// `Channel.leader = VALIDATOR["follower"].address`
    /// `Channel.follower = VALIDATOR["leader"],address`
    /// See [`VALIDATORS`] for more details.
    static CAMPAIGN_2: Lazy<Campaign> = Lazy::new(|| {
        use chrono::{TimeZone, Utc};
        use primitives::{
            campaign::{Active, Pricing, PricingBounds, Validators},
            targeting::Rules,
            validator::ValidatorDesc,
            EventSubmission,
        };

        let channel = Channel {
            leader: VALIDATORS["follower"].address.into(),
            follower: VALIDATORS["leader"].address.into(),
            guardian: GANACHE_ADDRESSES["guardian2"],
            token: SNAPSHOT_CONTRACTS.token.1,
            nonce: 0_u64.into(),
        };

        // Uses the VALIDATORS["follower"] as the Leader for this Channel
        // switches the URL as well
        let leader_desc = ValidatorDesc {
            id: VALIDATORS["follower"].address.into(),
            url: VALIDATORS["follower"].sentry_url.to_string(),
            // fee per 1000 (pro mille) = 0.10000000 (UnifiedNum)
            fee: 10_000_000.into(),
            fee_addr: None,
        };

        // Uses the VALIDATORS["leader"] as the Follower for this Channel
        // switches the URL as well
        let follower_desc = ValidatorDesc {
            id: VALIDATORS["leader"].address.into(),
            url: VALIDATORS["leader"].sentry_url.to_string(),
            // fee per 1000 (pro mille) = 0.05000000 (UnifiedNum)
            fee: 5_000_000.into(),
            fee_addr: None,
        };

        let validators = Validators::new((leader_desc, follower_desc));

        Campaign {
            id: "0x127b98248f4e4b73af409d10f62daeaa"
                .parse()
                .expect("Should parse"),
            channel,
            creator: GANACHE_ADDRESSES["advertiser"],
            // 20.00000000
            budget: UnifiedNum::from(2_000_000_000),
            validators,
            title: Some("Dummy Campaign".to_string()),
            pricing_bounds: Some(PricingBounds {
                impression: Some(Pricing {
                    // 0.00000100
                    // Per 1000 = 0.00100000
                    min: 100.into(),
                    // 0.00000200
                    // Per 1000 = 0.00200000
                    max: 200.into(),
                }),
                click: Some(Pricing {
                    // 0.00000300
                    // Per 1000 = 0.00300000
                    min: 300.into(),
                    // 0.00000500
                    // Per 1000 = 0.00500000
                    max: 500.into(),
                }),
            }),
            event_submission: Some(EventSubmission { allow: vec![] }),
            ad_units: vec![],
            targeting_rules: Rules::new(),
            created: Utc.ymd(2021, 2, 1).and_hms(7, 0, 0),
            active: Active {
                to: Utc.ymd(2099, 1, 30).and_hms(0, 0, 0),
                from: None,
            },
        }
    });

    #[tokio::test(flavor = "multi_thread", worker_threads = 4)]
    async fn run_full_test() {
        let web3 = Web3::new(Http::new(GANACHE_URL).expect("failed to init transport"));
        let setup = Setup { web3 };
        // Use snapshot contracts
        let contracts = SNAPSHOT_CONTRACTS.clone();

        let leader = VALIDATORS["leader"].clone();
        let follower = VALIDATORS["follower"].clone();

        let token_precision = contracts.token.0.precision.get();

        // We use the Advertiser's `EthereumAdapter::get_auth` for authentication!
        let mut advertiser_adapter =
            EthereumAdapter::init(GANACHE_KEYSTORES["advertiser"].1.clone(), &GANACHE_CONFIG)
                .expect("Should initialize creator adapter");
        advertiser_adapter
            .unlock()
            .expect("Should unlock advertiser's Ethereum Adapter");
        let advertiser_adapter = advertiser_adapter;

        // setup Sentry & returns Adapter
        let leader_adapter = setup_sentry(&leader).await;
        let follower_adapter = setup_sentry(&follower).await;

        // Advertiser deposits
        //
        // Channel 1:
        // - Outpace: 20 TOKENs
        // - Counterfactual: 10 TOKENs
        //
        // Channel 2:
        // - Outpace: 30 TOKENs
        // - Counterfactual: 20 TOKENs
        {
            let advertiser_deposits = [
                Deposit {
                    channel: CAMPAIGN_1.channel,
                    token: contracts.token.0.clone(),
                    address: advertiser_adapter.whoami().to_address(),
                    outpace_amount: BigNum::with_precision(20, token_precision),
                    counterfactual_amount: BigNum::with_precision(10, token_precision),
                },
                Deposit {
                    channel: CAMPAIGN_2.channel,
                    token: contracts.token.0.clone(),
                    address: advertiser_adapter.whoami().to_address(),
                    outpace_amount: BigNum::with_precision(30, token_precision),
                    counterfactual_amount: BigNum::with_precision(20, token_precision),
                },
            ];
            // 1st deposit
            {
                setup.deposit(&contracts, &advertiser_deposits[0]).await;

                // make sure we have the expected deposit returned from EthereumAdapter
                let eth_deposit = leader_adapter
                    .get_deposit(
                        &CAMPAIGN_1.channel,
                        &advertiser_adapter.whoami().to_address(),
                    )
                    .await
                    .expect("Should get deposit for advertiser");

                assert_eq!(advertiser_deposits[0], eth_deposit);
            }

            // 2nd deposit
            {
                setup.deposit(&contracts, &advertiser_deposits[1]).await;

                // make sure we have the expected deposit returned from EthereumAdapter
                let eth_deposit = leader_adapter
                    .get_deposit(
                        &CAMPAIGN_2.channel,
                        &advertiser_adapter.whoami().to_address(),
                    )
                    .await
                    .expect("Should get deposit for advertiser");

                assert_eq!(advertiser_deposits[1], eth_deposit);
            }
        }

        let api_client = reqwest::Client::new();
        let leader_url = CAMPAIGN_1.validators[0].try_api_url().expect("Valid url");
        let follower_url = CAMPAIGN_1.validators[1].try_api_url().expect("Valid url");

        // No Channel 1 - 404
        // GET /v5/channel/{}/spender/all
        {
            let leader_auth = advertiser_adapter
                .get_auth(&leader_adapter.whoami())
                .expect("Get authentication");

            let leader_response = get_spender_all_page_0(
                &api_client,
                &leader_url,
                &leader_auth,
                CAMPAIGN_1.channel.id(),
            )
            .await
            .expect("Should return Response");

            assert_eq!(StatusCode::NOT_FOUND, leader_response.status());
        }

        // Create Campaign 1 w/ Channel 1 using Advertiser
        // Response: 400 - not enough deposit
        // Channel 1 - Is created, even though campaign creation failed.
        // POST /v5/campaign
        {
            let leader_auth = advertiser_adapter
                .get_auth(&leader_adapter.whoami())
                .expect("Get authentication");

            let mut no_budget_campaign = CreateCampaign::from_campaign(CAMPAIGN_1.clone());
            // Deposit of Advertiser for Channel 2: 20 (outpace) + 10 (create2)
            // Campaign Budget: 40 TOKENs
            no_budget_campaign.budget = UnifiedNum::from(4_000_000_000);

            let no_budget_response =
                create_campaign(&api_client, &leader_url, &leader_auth, &no_budget_campaign)
                    .await
                    .expect("Should return Response");
            let status = no_budget_response.status();
            let response = no_budget_response
                .json::<serde_json::Value>()
                .await
                .expect("Deserialization");

            assert_eq!(StatusCode::BAD_REQUEST, status);
            let expected_error = serde_json::json!({
                "message": "Not enough deposit left for the new campaign's budget"
            });

            assert_eq!(expected_error, response);
        }

        // Channel 1 - 200
        // Exists from the previously failed create Campaign 1 request
        // GET /v5/channel/{}/spender/all
        {
            let leader_auth = advertiser_adapter
                .get_auth(&leader_adapter.whoami())
                .expect("Get authentication");

            let leader_response = get_spender_all_page_0(
                &api_client,
                &leader_url,
                &leader_auth,
                CAMPAIGN_1.channel.id(),
            )
            .await
            .expect("Should return Response");

            assert_eq!(StatusCode::OK, leader_response.status());
        }

        // Create Campaign 1 w/ Channel 1 using Advertiser
        // In Leader & Follower sentries
        // Response: 200 Ok
        {
            let create_campaign_1 = CreateCampaign::from_campaign(CAMPAIGN_1.clone());
            {
                let leader_token = advertiser_adapter
                    .get_auth(&leader_adapter.whoami())
                    .expect("Get authentication");

                let leader_response =
                    create_campaign(&api_client, &leader_url, &leader_token, &create_campaign_1)
                        .await
                        .expect("Should return Response");

                assert_eq!(StatusCode::OK, leader_response.status());
            }

            {
                let follower_token = advertiser_adapter
                    .get_auth(&follower_adapter.whoami())
                    .expect("Get authentication");

                let follower_response = create_campaign(
                    &api_client,
                    &follower_url,
                    &follower_token,
                    &create_campaign_1,
                )
                .await
                .expect("Should return Response");

                assert_eq!(StatusCode::OK, follower_response.status());
            }
        }

        // Create Campaign 2 w/ Channel 2 using Advertiser
        // In Leader & Follower sentries
        // Response: 200 Ok
        // POST /v5/campaign
        {
            let create_campaign_2 = CreateCampaign::from_campaign(CAMPAIGN_2.clone());

            {
                let leader_token = advertiser_adapter
                    .get_auth(&leader_adapter.whoami())
                    .expect("Get authentication");

                let leader_response =
                    create_campaign(&api_client, &leader_url, &leader_token, &create_campaign_2)
                        .await
                        .expect("Should return Response");
                let status = leader_response.status();

                assert_eq!(StatusCode::OK, status);
            }

            {
                let follower_token = advertiser_adapter
                    .get_auth(&follower_adapter.whoami())
                    .expect("Get authentication");

                let follower_response = create_campaign(
                    &api_client,
                    &follower_url,
                    &follower_token,
                    &create_campaign_2,
                )
                .await
                .expect("Should return Response");

                assert_eq!(StatusCode::OK, follower_response.status());
            }
        }

        let leader_worker = Worker {
            sentry_url: leader.sentry_url.clone(),
            config: leader.config.clone(),
            adapter: leader_adapter.clone(),
            logger: new_logger(&leader.worker_logger_prefix),
        };

        let follower_worker = Worker {
            sentry_url: follower.sentry_url.clone(),
            config: follower.config.clone(),
            adapter: follower_adapter.clone(),
            logger: new_logger(&leader.worker_logger_prefix),
        };
        // leader single worker tick
        leader_worker.all_channels_tick().await;
        // follower single worker tick
        follower_worker.all_channels_tick().await;

        // TODO: There should not be propagation needed for each SentryApi.
        // TODO: Improve usage by returning SentryApi from Worker maybe?!
        let sentry_leader = SentryApi::init(
            leader_adapter.clone(),
            leader_worker.logger.clone(),
            leader_worker.config.clone(),
            Default::default(),
        )
        .expect("Sentry::init");

        // Channel 1 expected Accounting
        {
            let expected_accounting = AccountingResponse {
                balances: Balances::<CheckedState>::new(),
            };
            let actual_accounting = sentry_leader
                .get_accounting(CAMPAIGN_1.channel.id())
                .await
                .expect("Should get Channel Accounting");
            assert_eq!(expected_accounting, actual_accounting);
        }
    }

    // async fn get_accounting(api_client: &Client, url: &ApiUrl, token: &str, channel: ChannelId) -> anyhow::Result<AccountingResponse<CheckedState>> {
    //     let endpoint_url = url
    //         .join(&format!("v5/channel/{}/accounting", channel))
    //         .expect("valid endpoint");

    //     Ok(api_client
    //         .get(endpoint_url)
    //         .bearer_auth(&token)
    //         .send()
    //         .await?
    //     .json()
    //     .await?)
    // }

    async fn setup_sentry(validator: &TestValidator) -> EthereumAdapter {
        let mut adapter = EthereumAdapter::init(validator.keystore.clone(), &GANACHE_CONFIG)
            .expect("EthereumAdapter::init");

        adapter.unlock().expect("Unlock successfully adapter");

        run_sentry_app(adapter.clone(), &validator)
            .await
            .expect("To run Sentry API server");

        adapter
    }

    async fn get_spender_all_page_0(
        api_client: &Client,
        url: &ApiUrl,
        token: &str,
        channel: ChannelId,
    ) -> anyhow::Result<reqwest::Response> {
        let endpoint_url = url
            .join(&format!("v5/channel/{}/spender/all", channel))
            .expect("valid endpoint");

        Ok(api_client
            .get(endpoint_url)
            .bearer_auth(&token)
            .send()
            .await?)
    }

    async fn create_campaign(
        api_client: &Client,
        url: &ApiUrl,
        token: &str,
        create_campaign: &CreateCampaign,
    ) -> anyhow::Result<reqwest::Response> {
        let endpoint_url = url.join("v5/campaign").expect("valid endpoint");

        Ok(api_client
            .post(endpoint_url)
            .json(create_campaign)
            .bearer_auth(token)
            .send()
            .await?)
    }
}
pub mod run {
    use std::{env::current_dir, net::SocketAddr, path::PathBuf};

    use adapter::EthereumAdapter;
    use primitives::{
        postgres::{POSTGRES_HOST, POSTGRES_PASSWORD, POSTGRES_PORT, POSTGRES_USER},
        util::logging::new_logger,
        ToETHChecksum, ValidatorId,
    };
    use sentry::{
        db::{
            postgres_connection, redis_connection, redis_pool::Manager,
            tests_postgres::setup_test_migrations, CampaignRemaining,
        },
        Application,
    };
    use slog::info;
    use subprocess::{Popen, PopenConfig, Redirection};

    use crate::{TestValidator, GANACHE_CONFIG};

    pub async fn run_sentry_app(
        adapter: EthereumAdapter,
        validator: &TestValidator,
    ) -> anyhow::Result<()> {
        let socket_addr = SocketAddr::new(
            validator.sentry_config.ip_addr,
            validator.sentry_config.port,
        );

        let postgres_config = {
            let mut config = sentry::db::PostgresConfig::new();

            config
                .user(POSTGRES_USER.as_str())
                .password(POSTGRES_PASSWORD.as_str())
                .host(POSTGRES_HOST.as_str())
                .port(*POSTGRES_PORT)
                .dbname(&validator.db_name);

            config
        };

        let postgres = postgres_connection(42, postgres_config).await;
<<<<<<< HEAD
        let mut redis = redis_connection(validator.sentry_config.redis_url.clone()).await?;
=======
        let mut redis = redis_connection(app_config.redis_url).await?;

        Manager::flush_db(&mut redis)
            .await
            .expect("Should flush redis database");
>>>>>>> 0baae9e4

        let campaign_remaining = CampaignRemaining::new(redis.clone());

        let app = Application::new(
            adapter,
            GANACHE_CONFIG.clone(),
            new_logger(&validator.sentry_logger_prefix),
            redis.clone(),
            postgres.clone(),
            campaign_remaining,
        );

        // Before the tests, make sure to flush the DB from previous run of `sentry` tests
        Manager::flush_db(&mut redis)
            .await
            .expect("Should flush redis database");

        setup_test_migrations(postgres.clone())
            .await
            .expect("Should run migrations");

        info!(&app.logger, "Spawn sentry Hyper server");
        tokio::spawn(app.run(socket_addr));

        Ok(())
    }
    /// This helper function generates the correct file path to a project file from the current one.
    ///
    /// The `file_path` starts from the Cargo workspace directory.
    fn project_file_path(file_path: &str) -> PathBuf {
        let full_path = current_dir().unwrap();
        let project_path = full_path.parent().unwrap().to_path_buf();

        project_path.join(file_path)
    }

    /// ```bash
    /// POSTGRES_DB=sentry_leader PORT=8005 KEYSTORE_PWD=address1 \
    /// cargo run -p sentry -- --adapter ethereum --keystoreFile ./adapter/test/resources/0x5a04A8fB90242fB7E1db7d1F51e268A03b7f93A5_keystore.json \
    /// ./docs/config/ganache.toml
    /// ```
    ///
    /// The identity is used to get the correct Keystore file
    /// While the password is passed to `sentry` with environmental variable
    pub fn run_sentry(keystore_password: &str, identity: ValidatorId) -> anyhow::Result<Popen> {
        let keystore_file_name = format!(
            "adapter/test/resources/{}_keystore.json",
            identity.to_checksum()
        );
        let keystore_path = project_file_path(&keystore_file_name);
        let ganache_config_path = project_file_path("docs/config/ganache.toml");

        let sentry_leader = Popen::create(
            &[
                "cargo",
                "run",
                "-p",
                "sentry",
                "--",
                "--adapter",
                "ethereum",
                "--keystoreFile",
                &keystore_path.to_string_lossy(),
                &ganache_config_path.to_string_lossy(),
            ],
            PopenConfig {
                stdout: Redirection::Pipe,
                env: Some(vec![
                    ("PORT".parse().unwrap(), "8005".parse().unwrap()),
                    (
                        "POSTGRES_DB".parse().unwrap(),
                        "sentry_leader".parse().unwrap(),
                    ),
                    (
                        "KEYSTORE_PWD".parse().unwrap(),
                        keystore_password.parse().unwrap(),
                    ),
                ]),
                ..Default::default()
            },
        )?;

        Ok(sentry_leader)
    }
}<|MERGE_RESOLUTION|>--- conflicted
+++ resolved
@@ -774,15 +774,11 @@
         };
 
         let postgres = postgres_connection(42, postgres_config).await;
-<<<<<<< HEAD
-        let mut redis = redis_connection(validator.sentry_config.redis_url.clone()).await?;
-=======
         let mut redis = redis_connection(app_config.redis_url).await?;
 
         Manager::flush_db(&mut redis)
             .await
             .expect("Should flush redis database");
->>>>>>> 0baae9e4
 
         let campaign_remaining = CampaignRemaining::new(redis.clone());
 
