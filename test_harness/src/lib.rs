use std::{
    collections::HashMap,
    net::{IpAddr, Ipv4Addr},
};

use adapter::ethereum::{
    get_counterfactual_address,
    test_util::{
        deploy_outpace_contract, deploy_sweeper_contract, deploy_token_contract, mock_set_balance,
        outpace_deposit, GANACHE_INFO_1337, MOCK_TOKEN_ABI,
    },
    Options, OUTPACE_ABI, SWEEPER_ABI,
};
use deposits::Deposit;
use once_cell::sync::Lazy;
use primitives::{
    config::TokenInfo,
    config::GANACHE_CONFIG,
    test_util::{FOLLOWER, LEADER},
    util::ApiUrl,
    Address, Chain, Config,
};
use web3::{contract::Contract, transports::Http, types::H160, Web3};

pub mod deposits;

/// ganache-cli setup with deployed contracts using the snapshot directory
/// NOTE: Current the snapshot and test setup use a single Chain.
///
/// Uses Chain #1337 from the [`GANACHE_CONFIG`] static to init the contracts
pub static SNAPSHOT_CONTRACTS: Lazy<Contracts> = Lazy::new(|| {
    let ganache_chain_info = GANACHE_INFO_1337.clone();

    let web3 = Web3::new(
        Http::new(ganache_chain_info.chain.rpc.as_str()).expect("failed to init transport"),
    );

    let token_info = ganache_chain_info
        .tokens
        .get("Mocked TOKEN")
        .expect("Ganache config should contain for Chain #1337 the Mocked TOKEN");
    let chain = ganache_chain_info.chain.clone();

    let token = (
        // use Ganache Config
        token_info.clone(),
        token_info.address,
        Contract::from_json(
            web3.eth(),
            H160(token_info.address.to_bytes()),
            &MOCK_TOKEN_ABI,
        )
        .unwrap(),
    );

    let sweeper_address = Address::from(ganache_chain_info.chain.sweeper);

    let sweeper = (
        sweeper_address,
        Contract::from_json(web3.eth(), H160(sweeper_address.to_bytes()), &SWEEPER_ABI).unwrap(),
    );

    let outpace_address = Address::from(ganache_chain_info.chain.outpace);

    let outpace = (
        outpace_address,
        Contract::from_json(web3.eth(), H160(outpace_address.to_bytes()), &OUTPACE_ABI).unwrap(),
    );

    Contracts {
        token,
        sweeper,
        outpace,
        chain,
    }
});

#[derive(Debug, Clone)]
pub struct TestValidator {
    pub address: Address,
    pub keystore: Options,
    pub sentry_config: sentry::application::Config,
    /// Sentry REST API url
    pub sentry_url: ApiUrl,
    /// Used for the _Sentry REST API_ [`sentry::Application`] as well as the _Validator worker_ [`validator_worker::Worker`]
    pub config: Config,
    /// Prefix for sentry logger
    pub sentry_logger_prefix: String,
    /// Prefix for validator worker logger
    pub worker_logger_prefix: String,
    /// Postgres DB name
    /// The rest of the Postgres values are taken from env. variables
    pub db_name: String,
}

pub static VALIDATORS: Lazy<HashMap<Address, TestValidator>> = Lazy::new(|| {
    use adapter::ethereum::test_util::KEYSTORES;
    use primitives::config::Environment;

    vec![
        (
            *LEADER,
            TestValidator {
                address: *LEADER,
                keystore: KEYSTORES[&LEADER].clone(),
                sentry_config: sentry::application::Config {
                    env: Environment::Development,
                    port: 8005,
                    ip_addr: IpAddr::V4(Ipv4Addr::new(127, 0, 0, 1)),
                    redis_url: "redis://127.0.0.1:6379/1".parse().unwrap(),
                },
                config: GANACHE_CONFIG.clone(),
                sentry_url: "http://localhost:8005".parse().expect("Valid Sentry URL"),
                sentry_logger_prefix: "sentry-leader".into(),
                worker_logger_prefix: "worker-leader".into(),
                db_name: "harness_leader".into(),
            },
        ),
        (
            *FOLLOWER,
            TestValidator {
                address: *FOLLOWER,
                keystore: KEYSTORES[&FOLLOWER].clone(),
                sentry_config: sentry::application::Config {
                    env: Environment::Development,
                    port: 8006,
                    ip_addr: IpAddr::V4(Ipv4Addr::new(127, 0, 0, 1)),
                    redis_url: "redis://127.0.0.1:6379/2".parse().unwrap(),
                },
                config: GANACHE_CONFIG.clone(),
                sentry_url: "http://localhost:8006".parse().expect("Valid Sentry URL"),
                sentry_logger_prefix: "sentry-follower".into(),
                worker_logger_prefix: "worker-follower".into(),
                db_name: "harness_follower".into(),
            },
        ),
    ]
    .into_iter()
    .collect()
});

pub struct Setup {
    pub chain: Chain,
}

#[derive(Debug, Clone)]
pub struct Contracts {
    pub token: (TokenInfo, Address, Contract<Http>),
    pub sweeper: (Address, Contract<Http>),
    pub outpace: (Address, Contract<Http>),
    pub chain: Chain,
}

impl Setup {
    pub async fn deploy_contracts(&self) -> Contracts {
        let transport = Http::new(self.chain.rpc.as_str()).expect("Invalid RPC for chain!");

        let web3 = Web3::new(transport);

        // deploy contracts
        // TOKEN contract is with precision 18 (like DAI)
        // set the minimum token units to 1 TOKEN
        let token = deploy_token_contract(&web3, 10_u64.pow(18))
            .await
            .expect("Correct parameters are passed to the Token constructor.");

        let sweeper = deploy_sweeper_contract(&web3)
            .await
            .expect("Correct parameters are passed to the Sweeper constructor.");

        let outpace = deploy_outpace_contract(&web3)
            .await
            .expect("Correct parameters are passed to the OUTPACE constructor.");

        Contracts {
            token,
            sweeper,
            outpace,
            chain: self.chain.clone(),
        }
    }

    pub async fn deposit(&self, contracts: &Contracts, deposit: &Deposit) {
        let counterfactual_address = get_counterfactual_address(
            contracts.sweeper.0,
            &deposit.channel,
            contracts.outpace.0,
            deposit.address,
        );

        // OUTPACE regular deposit
        // first set a balance of tokens to be deposited
        mock_set_balance(
            &contracts.token.2,
            deposit.address.to_bytes(),
            deposit.address.to_bytes(),
            &deposit.outpace_amount,
        )
        .await
        .expect("Failed to set balance");
        // call the OUTPACE deposit
        outpace_deposit(
            &contracts.outpace.1,
            &deposit.channel,
            deposit.address.to_bytes(),
            &deposit.outpace_amount,
        )
        .await
        .expect("Should deposit with OUTPACE");

        // Counterfactual address deposit
        mock_set_balance(
            &contracts.token.2,
            deposit.address.to_bytes(),
            counterfactual_address.to_bytes(),
            &deposit.counterfactual_amount,
        )
        .await
        .expect("Failed to set balance");
    }
}

#[cfg(test)]
mod tests {
    use crate::run::run_sentry_app;

    use super::*;
<<<<<<< HEAD
    use adapter::ethereum::{
        test_util::{GANACHE_URL, KEYSTORES},
        UnlockedWallet,
    };
=======
    use adapter::ethereum::test_util::{GANACHE_1337, KEYSTORES};
>>>>>>> 25290e16
    use adapter::{prelude::*, Adapter, Ethereum};
    use chrono::Utc;
    use primitives::{
        balances::{CheckedState, UncheckedState},
        sentry::{campaign_create::CreateCampaign, AccountingResponse, Event, SuccessResponse},
        spender::Spender,
        test_util::{ADVERTISER, DUMMY_AD_UNITS, DUMMY_IPFS, GUARDIAN, GUARDIAN_2, PUBLISHER},
        util::{logging::new_logger, ApiUrl},
<<<<<<< HEAD
        validator::{ApproveState, MessageTypes, NewState},
        Balances, BigNum, Campaign, CampaignId, Channel, ChannelId, UnifiedNum,
    };
    use reqwest::{Client, StatusCode};
    use validator_worker::{sentry_interface::Validator, worker::Worker, GetStateRoot, SentryApi};
=======
        Balances, BigNum, Campaign, CampaignId, ChainOf, Channel, ChannelId, UnifiedNum,
    };
    use reqwest::{Client, StatusCode};
    use validator_worker::{worker::Worker, SentryApi};
>>>>>>> 25290e16

    #[tokio::test]
    #[ignore = "We use a snapshot, however, we have left this test for convenience"]
    async fn deploy_contracts() {
        let setup = Setup {
            chain: GANACHE_1337.clone(),
        };
        // deploy contracts
        let _contracts = setup.deploy_contracts().await;
    }

    static CAMPAIGN_1: Lazy<Campaign> = Lazy::new(|| {
        use chrono::TimeZone;
        use primitives::{
            campaign::{Active, Pricing, PricingBounds, Validators},
            targeting::Rules,
            validator::ValidatorDesc,
            EventSubmission,
        };

        let channel = Channel {
            leader: VALIDATORS[&LEADER].address.into(),
            follower: VALIDATORS[&FOLLOWER].address.into(),
            guardian: *GUARDIAN,
            token: SNAPSHOT_CONTRACTS.token.1,
            nonce: 0_u64.into(),
        };

        let leader_desc = ValidatorDesc {
            id: VALIDATORS[&LEADER].address.into(),
            url: VALIDATORS[&LEADER].sentry_url.to_string(),
            // min_validator_fee for token: 0.000_010
            // fee per 1000 (pro mille) = 0.00003000 (UnifiedNum)
            // fee per 1 payout: payout * fee / 1000 = payout * 0.00000003
            fee: 3_000.into(),
            fee_addr: None,
        };

        let follower_desc = ValidatorDesc {
            id: VALIDATORS[&FOLLOWER].address.into(),
            url: VALIDATORS[&FOLLOWER].sentry_url.to_string(),
            // min_validator_fee for token: 0.000_010
            // fee per 1000 (pro mille) = 0.00002000 (UnifiedNum)
            // fee per 1 payout: payout * fee / 1000 = payout * 0.00000002
            fee: 2_000.into(),
            fee_addr: None,
        };

        let validators = Validators::new((leader_desc, follower_desc));

        Campaign {
            id: "0x936da01f9abd4d9d80c702af85c822a8"
                .parse()
                .expect("Should parse"),
            channel,
            creator: *ADVERTISER,
            // 20.00000000
            budget: UnifiedNum::from(200_000_000),
            validators,
            title: Some("Dummy Campaign".to_string()),
            pricing_bounds: Some(PricingBounds {
                impression: Some(Pricing {
                    // 0.00003000
                    // Per 1000 = 0.03000000
                    min: 3_000.into(),
                    // 0.00005000
                    // Per 1000 = 0.05000000
                    max: 5_000.into(),
                }),
                click: Some(Pricing {
                    // 0.00006000
                    // Per 1000 = 0.06000000
                    min: 6_000.into(),
                    // 0.00010000
                    // Per 1000 = 0.10000000
                    max: 10_000.into(),
                }),
            }),
            event_submission: Some(EventSubmission { allow: vec![] }),
            ad_units: vec![DUMMY_AD_UNITS[0].clone(), DUMMY_AD_UNITS[1].clone()],
            targeting_rules: Rules::new(),
            created: Utc.ymd(2021, 2, 1).and_hms(7, 0, 0),
            active: Active {
                to: Utc.ymd(2099, 1, 30).and_hms(0, 0, 0),
                from: None,
            },
        }
    });

    /// This Campaign's Channel has switched leader & follower compared to [`CAMPAIGN_1`]
    ///
    /// `Channel.leader = VALIDATOR["follower"].address`
    /// `Channel.follower = VALIDATOR["leader"].address`
    /// See [`VALIDATORS`] for more details.
    static CAMPAIGN_2: Lazy<Campaign> = Lazy::new(|| {
        use chrono::TimeZone;
        use primitives::{
            campaign::{Active, Pricing, PricingBounds, Validators},
            targeting::Rules,
            validator::ValidatorDesc,
            EventSubmission,
        };

        let channel = Channel {
            leader: VALIDATORS[&FOLLOWER].address.into(),
            follower: VALIDATORS[&LEADER].address.into(),
            guardian: *GUARDIAN_2,
            token: SNAPSHOT_CONTRACTS.token.1,
            nonce: 0_u64.into(),
        };

        // Uses the VALIDATORS[&FOLLOWER] as the Leader for this Channel
        // switches the URL as well
        let leader_desc = ValidatorDesc {
            id: VALIDATORS[&FOLLOWER].address.into(),
            url: VALIDATORS[&FOLLOWER].sentry_url.to_string(),
            // fee per 1000 (pro mille) = 0.10000000 (UnifiedNum)
            fee: 10_000_000.into(),
            fee_addr: None,
        };

        // Uses the VALIDATORS[&LEADER] as the Follower for this Channel
        // switches the URL as well
        let follower_desc = ValidatorDesc {
            id: VALIDATORS[&LEADER].address.into(),
            url: VALIDATORS[&LEADER].sentry_url.to_string(),
            // fee per 1000 (pro mille) = 0.05000000 (UnifiedNum)
            fee: 5_000_000.into(),
            fee_addr: None,
        };

        let validators = Validators::new((leader_desc, follower_desc));

        Campaign {
            id: "0x127b98248f4e4b73af409d10f62daeaa"
                .parse()
                .expect("Should parse"),
            channel,
            creator: *ADVERTISER,
            // 20.00000000
            budget: UnifiedNum::from(2_000_000_000),
            validators,
            title: Some("Dummy Campaign".to_string()),
            pricing_bounds: Some(PricingBounds {
                impression: Some(Pricing {
                    // 0.00001000
                    min: 1_000.into(),
                    // 0.00002000
                    max: 2_000.into(),
                }),
                click: Some(Pricing {
                    // 0.00003000
                    min: 3_000.into(),
                    // 0.00005000
                    max: 5_000.into(),
                }),
            }),
            event_submission: Some(EventSubmission { allow: vec![] }),
            ad_units: vec![],
            targeting_rules: Rules::new(),
            created: Utc.ymd(2021, 2, 1).and_hms(7, 0, 0),
            active: Active {
                to: Utc.ymd(2099, 1, 30).and_hms(0, 0, 0),
                from: None,
            },
        }
    });

    #[tokio::test(flavor = "multi_thread", worker_threads = 4)]
    async fn run_full_test() {
        // for now we are running tests only on a single Chain!
        // It is safe to use a single ChainOf for both Campaigns
        let chain = GANACHE_1337.clone();
        assert_eq!(CAMPAIGN_1.channel.token, CAMPAIGN_2.channel.token);

        let token_chain = GANACHE_CONFIG
            .find_chain_of(CAMPAIGN_1.channel.token)
            .expect("Should find CAMPAIGN_1 channel token address in Config!");

        assert_eq!(&token_chain.chain, &chain, "CAMPAIGN_1 & CAMPAIGN_2 should be both using the same Chain which is setup in the Ganache Config");
        let setup = Setup {
            chain: chain.clone(),
        };

        // Use snapshot contracts
        let contracts = SNAPSHOT_CONTRACTS.clone();
        // let contracts = setup.deploy_contracts().await;

        let leader = VALIDATORS[&LEADER].clone();
        let follower = VALIDATORS[&FOLLOWER].clone();

        let token_precision = contracts.token.0.precision.get();

        // We use the Advertiser's `EthereumAdapter::get_auth` for authentication!
        let advertiser_adapter = Adapter::new(
            Ethereum::init(KEYSTORES[&ADVERTISER].clone(), &GANACHE_CONFIG)
                .expect("Should initialize creator adapter"),
        )
        .unlock()
        .expect("Should unlock advertiser's Ethereum Adapter");
        let advertiser_adapter = advertiser_adapter;

        // setup Sentry & returns Adapter
        let leader_adapter = setup_sentry(&leader)
            .await
            .unlock()
            .expect("Failed to unlock Leader ethereum adapter");
        let follower_adapter = setup_sentry(&follower)
            .await
            .unlock()
            .expect("Failed to unlock Follower ethereum adapter");

        let leader_sentry = SentryApi::new(
            leader_adapter.clone(),
            new_logger(&leader.worker_logger_prefix),
            leader.config.clone(),
            leader.sentry_url.clone(),
        )
        .expect("Should create new SentryApi for the Leader Worker");

        let follower_sentry = SentryApi::new(
            follower_adapter.clone(),
            new_logger(&follower.worker_logger_prefix),
            follower.config.clone(),
            follower.sentry_url.clone(),
        )
        .expect("Should create new SentryApi for the Leader Worker");

        // check Campaign Leader & Follower urls
        // they should be the same as the test validators
        {
            let campaign_leader_url = CAMPAIGN_1
                .leader()
                .expect("Channel.leader should match a Campaign validator!")
                .try_api_url()
                .expect("Valid url");
            let campaign_follower_url = CAMPAIGN_1
                .follower()
                .expect("Channel.follower should match a Campaign validator!")
                .try_api_url()
                .expect("Valid url");

            assert_eq!(&leader.sentry_url, &campaign_leader_url);
            assert_eq!(&follower.sentry_url, &campaign_follower_url);
        }

        // Advertiser deposits
        //
        // Channel 1:
        // - Outpace: 20 TOKENs
        // - Counterfactual: 10 TOKENs
        //
        // Channel 2:
        // - Outpace: 30 TOKENs
        // - Counterfactual: 20 TOKENs
        {
            let advertiser_deposits = [
                Deposit {
                    channel: CAMPAIGN_1.channel,
                    token: contracts.token.0.clone(),
                    address: advertiser_adapter.whoami().to_address(),
                    outpace_amount: BigNum::with_precision(20, token_precision),
                    counterfactual_amount: BigNum::with_precision(10, token_precision),
                },
                Deposit {
                    channel: CAMPAIGN_2.channel,
                    token: contracts.token.0.clone(),
                    address: advertiser_adapter.whoami().to_address(),
                    outpace_amount: BigNum::with_precision(30, token_precision),
                    counterfactual_amount: BigNum::with_precision(20, token_precision),
                },
            ];
            // 1st deposit
            {
                setup.deposit(&contracts, &advertiser_deposits[0]).await;

                // make sure we have the expected deposit returned from EthereumAdapter
                let eth_deposit = leader_adapter
                    .get_deposit(
                        &token_chain.clone().with_channel(CAMPAIGN_1.channel),
                        advertiser_adapter.whoami().to_address(),
                    )
                    .await
                    .expect("Should get deposit for advertiser");

                assert_eq!(advertiser_deposits[0], eth_deposit);
            }

            // 2nd deposit
            {
                setup.deposit(&contracts, &advertiser_deposits[1]).await;

                // make sure we have the expected deposit returned from EthereumAdapter
                let eth_deposit = leader_adapter
                    .get_deposit(
                        &token_chain.clone().with_channel(CAMPAIGN_2.channel),
                        advertiser_adapter.whoami().to_address(),
                    )
                    .await
                    .expect("Should get deposit for advertiser");

                assert_eq!(advertiser_deposits[1], eth_deposit);
            }
        }

        let api_client = reqwest::Client::new();

        // No Channel 1 - 404
        // GET /v5/channel/{}/spender/all
        {
            let leader_auth = advertiser_adapter
                .get_auth(chain.chain_id, leader_adapter.whoami())
                .expect("Get authentication");

            let leader_response = get_spender_all_page_0(
                &api_client,
                &leader.sentry_url,
                &leader_auth,
                CAMPAIGN_1.channel.id(),
            )
            .await
            .expect("Should return Response");

            assert_eq!(StatusCode::NOT_FOUND, leader_response.status());
        }

        // Create Campaign 1 w/ Channel 1 using Advertiser
        // Response: 400 - not enough deposit
        // Channel 1 - Is created, even though campaign creation failed.
        // POST /v5/campaign
        {
            let leader_auth = advertiser_adapter
                .get_auth(chain.chain_id, leader_adapter.whoami())
                .expect("Get authentication");

            let mut no_budget_campaign = CreateCampaign::from_campaign(CAMPAIGN_1.clone());
            // Deposit of Advertiser for Channel 2: 20 (outpace) + 10 (create2)
            // Campaign Budget: 40 TOKENs
            no_budget_campaign.budget = UnifiedNum::from(4_000_000_000);

            let no_budget_response = create_campaign(
                &api_client,
                &leader.sentry_url,
                &leader_auth,
                &no_budget_campaign,
            )
            .await
            .expect("Should return Response");
            let status = no_budget_response.status();
            let response = no_budget_response
                .json::<serde_json::Value>()
                .await
                .expect("Deserialization");

            assert_eq!(StatusCode::BAD_REQUEST, status);
            let expected_error = serde_json::json!({
                "message": "Not enough deposit left for the new campaign's budget"
            });

            assert_eq!(expected_error, response);
        }

        // Channel 1 - 200
        // Exists from the previously failed create Campaign 1 request
        // GET /v5/channel/{}/spender/all
        {
            let leader_response = leader_sentry
                .get_all_spenders(&token_chain.clone().with_channel(CAMPAIGN_1.channel))
                .await
                .expect("Should return Response");

            let expected = vec![(
                advertiser_adapter.whoami().to_address(),
                Spender {
                    // Expected: 30 TOKENs
                    total_deposited: UnifiedNum::from(3_000_000_000),
                    total_spent: None,
                },
            )]
            .into_iter()
            .collect::<HashMap<_, _>>();

            assert_eq!(expected, leader_response);
        }

        // Create Campaign 1 w/ Channel 1 using Advertiser
        // In Leader & Follower sentries
        // Response: 200 Ok
        {
            let create_campaign_1 = CreateCampaign::from_campaign(CAMPAIGN_1.clone());
            {
                let leader_token = advertiser_adapter
                    .get_auth(chain.chain_id, leader_adapter.whoami())
                    .expect("Get authentication");

                let leader_response = create_campaign(
                    &api_client,
                    &leader.sentry_url,
                    &leader_token,
                    &create_campaign_1,
                )
                .await
                .expect("Should return Response");

                assert_eq!(StatusCode::OK, leader_response.status());
            }

            {
                let follower_token = advertiser_adapter
                    .get_auth(chain.chain_id, follower_adapter.whoami())
                    .expect("Get authentication");

                let follower_response = create_campaign(
                    &api_client,
                    &follower.sentry_url,
                    &follower_token,
                    &create_campaign_1,
                )
                .await
                .expect("Should return Response");

                assert_eq!(StatusCode::OK, follower_response.status());
            }
        }

        // Create Campaign 2 w/ Channel 2 using Advertiser
        // In Leader & Follower sentries
        // Response: 200 Ok
        // POST /v5/campaign
        {
            let create_campaign_2 = CreateCampaign::from_campaign(CAMPAIGN_2.clone());

            {
                let leader_token = advertiser_adapter
                    .get_auth(chain.chain_id, leader_adapter.whoami())
                    .expect("Get authentication");

                let leader_response = create_campaign(
                    &api_client,
                    &leader.sentry_url,
                    &leader_token,
                    &create_campaign_2,
                )
                .await
                .expect("Should return Response");
                let status = leader_response.status();

                assert_eq!(StatusCode::OK, status);
            }

            {
                let follower_token = advertiser_adapter
                    .get_auth(token_chain.chain.chain_id, follower_adapter.whoami())
                    .expect("Get authentication");

                let follower_response = create_campaign(
                    &api_client,
                    &follower.sentry_url,
                    &follower_token,
                    &create_campaign_2,
                )
                .await
                .expect("Should return Response");

                assert_eq!(StatusCode::OK, follower_response.status());
            }
        }

        let leader_worker = Worker::from_sentry(leader_sentry.clone());
        let follower_worker = Worker::from_sentry(follower_sentry.clone());

        // leader single worker tick
        leader_worker.all_channels_tick().await;
        // follower single worker tick
        follower_worker.all_channels_tick().await;

        // Channel 1 expected Accounting - Empty
        {
            let expected_accounting = AccountingResponse {
                balances: Balances::<CheckedState>::new(),
            };
            let actual_accounting = leader_sentry
                .get_accounting(&token_chain.clone().with_channel(CAMPAIGN_1.channel))
                .await
                .expect("Should get Channel Accounting");

            assert_eq!(expected_accounting, actual_accounting);
        }

        // Add new events to sentry
        {
            let events = vec![
                Event::Impression {
                    publisher: *PUBLISHER,
                    ad_unit: Some(
                        CAMPAIGN_1
                            .ad_units
                            .get(0)
                            .expect("Should exist in Campaign")
                            .ipfs,
                    ),
                    ad_slot: Some(DUMMY_IPFS[2]),
                    referrer: Some("https://adex.network".into()),
                },
                Event::Click {
                    publisher: *PUBLISHER,
                    ad_unit: Some(
                        CAMPAIGN_1
                            .ad_units
                            .get(0)
                            .expect("Should exist in Campaign")
                            .ipfs,
                    ),
                    ad_slot: Some(DUMMY_IPFS[2]),
                    referrer: Some("https://ambire.com".into()),
                },
            ];

            let response = post_new_events(
                &leader_sentry,
                token_chain.clone().with(CAMPAIGN_1.id),
                &events,
            )
            .await
            .expect("Posted events");

            assert_eq!(SuccessResponse { success: true }, response)
        }

        // Channel 1 expected Accounting
        // Fees are calculated based on pro mile of the payout
        // event payout * fee / 1000
        //
        //
        // IMPRESSION:
        // - Publisher payout: 3000
        // - Leader fees: 3000 * 3000 / 1 000 = 9 000
        // - Follower fees: 3000 * 2000 / 1000 = 6 000
        //
        // CLICK:
        // - Publisher payout: 6000
        // - Leader fees: 6000 * 3000 / 1000 = 18 000
        // - Follower fees: 6000 * 2000 / 1000 = 12 000
        //
        // Creator (Advertiser) pays out:
        // events_payout + leader fee + follower fee
        // events_payout = 3000 (impression) + 6000 (click) = 9 000
        // 9000 + (9000 + 18000) + (6000 + 12000) = 54 000
        {
            let mut expected_balances = Balances::new();

            expected_balances
                .spend(
                    CAMPAIGN_1.creator,
                    CAMPAIGN_1.channel.leader.to_address(),
                    UnifiedNum::from(27_000),
                )
                .expect("Should spend for Leader");
            expected_balances
                .spend(
                    CAMPAIGN_1.creator,
                    CAMPAIGN_1.channel.follower.to_address(),
                    UnifiedNum::from(18_000),
                )
                .expect("Should spend for Follower");
            expected_balances
                .spend(CAMPAIGN_1.creator, *PUBLISHER, UnifiedNum::from(9_000))
                .expect("Should spend for Publisher");

            let expected_accounting = AccountingResponse {
                balances: expected_balances,
            };

            let actual_accounting = leader_sentry
                .get_accounting(&token_chain.with_channel(CAMPAIGN_1.channel))
                .await
                .expect("Should get Channel Accounting");

            pretty_assertions::assert_eq!(expected_accounting, actual_accounting);
        }

        // Running validator worker tests
        test_leader_and_follower_loop(
            leader_sentry,
            follower_sentry,
            leader_adapter,
            follower_adapter,
            leader_worker,
            follower_worker,
        )
        .await;
    }

    async fn setup_sentry(validator: &TestValidator) -> adapter::ethereum::LockedAdapter {
        let adapter = Adapter::new(
            Ethereum::init(validator.keystore.clone(), &GANACHE_CONFIG)
                .expect("EthereumAdapter::init"),
        );

        run_sentry_app(adapter.clone(), &validator)
            .await
            .expect("To run Sentry API server");

        adapter
    }

    /// Used to test if it returns correct Status code on non-existing Channel.
    async fn get_spender_all_page_0(
        api_client: &Client,
        url: &ApiUrl,
        token: &str,
        channel: ChannelId,
    ) -> anyhow::Result<reqwest::Response> {
        let endpoint_url = url
            .join(&format!("v5/channel/{}/spender/all", channel))
            .expect("valid endpoint");

        Ok(api_client
            .get(endpoint_url)
            .bearer_auth(&token)
            .send()
            .await?)
    }

    /// Used to test if it returns correct Status code on non-existing Channel.
    /// Authentication required!
    /// Asserts: [`StatusCode::OK`]
    async fn post_new_events<C: Unlocked + 'static>(
        sentry: &SentryApi<C, ()>,
        campaign_context: ChainOf<CampaignId>,
        events: &[Event],
    ) -> anyhow::Result<SuccessResponse> {
        let endpoint_url = sentry
            .sentry_url
            .join(&format!("v5/campaign/{}/events", campaign_context.context))
            .expect("valid endpoint");

        let request_body = vec![("events".to_string(), events)]
            .into_iter()
            .collect::<HashMap<_, _>>();

        let auth_token = sentry
            .adapter
            .get_auth(campaign_context.chain.chain_id, sentry.adapter.whoami())?;

        let response = sentry
            .client
            .post(endpoint_url)
            .json(&request_body)
            .bearer_auth(&auth_token)
            .send()
            .await?;

        assert_eq!(StatusCode::OK, response.status());

        Ok(response.json().await?)
    }

    /// Authentication required!
    async fn create_campaign(
        api_client: &Client,
        url: &ApiUrl,
        token: &str,
        create_campaign: &CreateCampaign,
    ) -> anyhow::Result<reqwest::Response> {
        let endpoint_url = url.join("v5/campaign").expect("valid endpoint");

        Ok(api_client
            .post(endpoint_url)
            .json(create_campaign)
            .bearer_auth(token)
            .send()
            .await?)
    }

    // Potential TODO's: Merge both test cases into one and find a way to retrieve heartbeats
    async fn test_leader_and_follower_loop<C: Unlocked + 'static>(
        leader_sentry: SentryApi<C, ()>,
        follower_sentry: SentryApi<C, ()>,
        leader_adapter: Adapter<Ethereum<UnlockedWallet>, UnlockedState>,
        follower_adapter: Adapter<Ethereum<UnlockedWallet>, UnlockedState>,
        leader_worker: Worker<Ethereum<UnlockedWallet>>,
        follower_worker: Worker<Ethereum<UnlockedWallet>>,
    ) {
        let mut new_channel = CAMPAIGN_1.channel.clone();
        new_channel.nonce = 1_u64.into();
        let mut campaign = CAMPAIGN_1.clone();
        campaign.channel = new_channel;
        // Use snapshot contracts
        let contracts = SNAPSHOT_CONTRACTS.clone();

        let leader = VALIDATORS[&LEADER].clone();
        let follower = VALIDATORS[&FOLLOWER].clone();

        let create_campaign_1 = CreateCampaign::from_campaign(campaign.clone());
        let api_client = reqwest::Client::new();
        let advertiser_adapter = Adapter::new(
            Ethereum::init(KEYSTORES[&ADVERTISER].clone(), &GANACHE_CONFIG)
                .expect("Should initialize creator adapter"),
        )
        .unlock()
        .expect("Should unlock advertiser's Ethereum Adapter");
        let leader_token = advertiser_adapter
            .get_auth(leader_adapter.whoami())
            .expect("Get authentication");

        let follower_token = advertiser_adapter
            .get_auth(follower_adapter.whoami())
            .expect("Get authentication");
        create_campaign(
            &api_client,
            &leader.sentry_url,
            &leader_token,
            &create_campaign_1,
        )
        .await
        .expect("Should return Response");

        create_campaign(
            &api_client,
            &follower.sentry_url,
            &follower_token,
            &create_campaign_1,
        )
        .await
        .expect("Should return Response");

        // leader::tick() accepts a sentry instance with validators to propagate to
        let leader_sentry_with_propagate = {
            let all_channels_validators = leader_sentry
                .collect_channels()
                .await
                .expect("Should collect channels");

            leader_sentry
                .clone()
                .with_propagate(all_channels_validators.1)
        };

        // follower::tick() accepts a sentry instance with validators to propagate to
        let follower_sentry_with_propagate = {
            let all_channels_validators = follower_sentry
                .collect_channels()
                .await
                .expect("Should collect channels");

            follower_sentry
                .clone()
                .with_propagate(all_channels_validators.1)
        };

        // Testing propagation and retrieval of NewState messages, verification of balances
        // We make a NewState message, propagate it, update the balances and send a second message with the new balances
        {
            let mut accounting_balances = get_test_accounting_balances();

            let new_state = get_new_state_msg(
                &leader_sentry,
                &accounting_balances,
                contracts.token.0.precision.get(),
            );

            // Propagating the NewState message to both validators
            leader_sentry_with_propagate
                .propagate(new_channel, &[&MessageTypes::NewState(new_state.clone())])
                .await;
            follower_sentry_with_propagate
                .propagate(new_channel, &[&MessageTypes::NewState(new_state)])
                .await;

            // leader single worker tick
            leader_worker.all_channels_tick().await;
            // follower single worker tick
            follower_worker.all_channels_tick().await;

            // Retrieving the NewState message from both validators
            let newstate = leader_sentry_with_propagate
                .get_our_latest_msg(new_channel.id(), &["NewState"])
                .await
                .expect("should fetch")
                .unwrap();
            let newstate_follower = follower_sentry_with_propagate
                .get_our_latest_msg(new_channel.id(), &["NewState"])
                .await
                .expect("should fetch")
                .unwrap();

            let newstate = NewState::<CheckedState>::try_from(newstate).expect("Should convert");
            let newstate_follower =
                NewState::<CheckedState>::try_from(newstate_follower).expect("Should convert");

            assert_eq!(
                newstate.state_root, newstate_follower.state_root,
                "Leader/Follower NewStates match"
            );
            assert_eq!(
                newstate
                    .balances
                    .spenders
                    .get(&CAMPAIGN_1.creator)
                    .expect("Should retrieve spender balance"),
                &UnifiedNum::from_u64(54000),
                "Verifying correct spender balance for campaign creator"
            );
            assert_eq!(
                newstate
                    .balances
                    .earners
                    .get(&CAMPAIGN_1.channel.leader.to_address())
                    .expect("Should retrieve earner balance"),
                &UnifiedNum::from_u64(27000),
                "Verifying correct earner balance for leader"
            );
            assert_eq!(
                newstate
                    .balances
                    .earners
                    .get(&CAMPAIGN_1.channel.follower.to_address())
                    .expect("Should retrieve earner balance"),
                &UnifiedNum::from_u64(18000),
                "Verifying correct earner balance for follower"
            );
            assert_eq!(
                newstate
                    .balances
                    .earners
                    .get(&*PUBLISHER)
                    .expect("Should retrieve earner balance"),
                &UnifiedNum::from_u64(9000),
                "Verifying correct earner balance for publisher"
            );

            // Balances are being changed since the last propagated message ensuring that a new NewState will be generated
            accounting_balances
                .spend(campaign.creator, *PUBLISHER, UnifiedNum::from(9_000))
                .expect("Should spend for Publisher");
            let new_state = get_new_state_msg(
                &leader_sentry,
                &accounting_balances,
                contracts.token.0.precision.get(),
            );

            // Propagating a new NewState so that we can verify it updates properly
            leader_sentry_with_propagate
                .propagate(new_channel, &[&MessageTypes::NewState(new_state.clone())])
                .await;
            follower_sentry_with_propagate
                .propagate(new_channel, &[&MessageTypes::NewState(new_state)])
                .await;

            let newstate = leader_sentry_with_propagate
                .get_our_latest_msg(new_channel.id(), &["NewState"])
                .await
                .expect("should fetch")
                .unwrap();

            let newstate_follower = follower_sentry_with_propagate
                .get_our_latest_msg(new_channel.id(), &["NewState"])
                .await
                .expect("should fetch")
                .unwrap();

            let newstate = NewState::<CheckedState>::try_from(newstate).expect("Should convert");
            let newstate_follower =
                NewState::<CheckedState>::try_from(newstate_follower).expect("Should convert");

            assert_eq!(
                newstate.state_root, newstate_follower.state_root,
                "Stateroots of the new messages match"
            );
            assert_eq!(
                newstate
                    .balances
                    .spenders
                    .get(&CAMPAIGN_1.creator)
                    .expect("Should retrieve spender balance"),
                &UnifiedNum::from_u64(63000),
                "Campaign creator spender balances have been updated"
            );
            assert_eq!(
                newstate
                    .balances
                    .earners
                    .get(&CAMPAIGN_1.channel.leader.to_address())
                    .expect("Should retrieve earner balance"),
                &UnifiedNum::from_u64(27000),
                "Leader earner balances have stayed the same"
            );
            assert_eq!(
                newstate
                    .balances
                    .earners
                    .get(&CAMPAIGN_1.channel.follower.to_address())
                    .expect("Should retrieve earner balance"),
                &UnifiedNum::from_u64(18000),
                "Follower earner balances have stayed the same"
            );
            assert_eq!(
                newstate
                    .balances
                    .earners
                    .get(&*PUBLISHER)
                    .expect("Should retrieve earner balance"),
                &UnifiedNum::from_u64(18000),
                "Publisher earner balances have been updated"
            );
        }

        // Testing ApproveState propagation, ensures the validator worker and follower are running properly
        // We propagate a NewState/ApproveState pair, verify they match, then we update
        {
            let mut accounting_balances = get_test_accounting_balances();

            let new_state = get_new_state_msg(
                &leader_sentry,
                &accounting_balances,
                contracts.token.0.precision.get(),
            );

            let approve_state = ApproveState {
                state_root: new_state.state_root.clone(),
                signature: new_state.signature.clone(),
                is_healthy: true,
            };

            // Propagating a NewState message to the leader sentry
            leader_sentry_with_propagate
                .propagate(
                    campaign.channel,
                    &[&MessageTypes::NewState(new_state.clone())],
                )
                .await;

            // Propagating an NewState and ApproveState  to the follower sentry
            follower_sentry_with_propagate
                .propagate(
                    campaign.channel,
                    &[
                        &MessageTypes::ApproveState(approve_state),
                        &MessageTypes::NewState(new_state),
                    ],
                )
                .await;
            // leader single worker tick
            leader_worker.all_channels_tick().await;
            // follower single worker tick
            follower_worker.all_channels_tick().await;

            let res = follower_sentry_with_propagate
                .get_last_approved(new_channel.id())
                .await
                .expect("should retrieve");
            assert!(res.last_approved.is_some(), "We have a last_approved pair");
            let last_approved = res.last_approved.unwrap();
            assert!(
                last_approved.new_state.is_some(),
                "We have a new_state in last_approved"
            );
            assert!(
                last_approved.approve_state.is_some(),
                "We have approve_state in last_approved"
            );
            let new_state_root = &last_approved.new_state.unwrap().msg.state_root;
            let approve_state_root = &last_approved.approve_state.unwrap().msg.state_root;
            assert_eq!(
                new_state_root, approve_state_root,
                "NewState and ApproveState state roots match"
            );

            accounting_balances
                .spend(campaign.creator, *PUBLISHER, UnifiedNum::from(9_000))
                .expect("Should spend for Publisher");

            // Propagating a new NewState so that the follower has to generate an ApproveState message
            let new_state = get_new_state_msg(
                &leader_sentry,
                &accounting_balances,
                contracts.token.0.precision.get(),
            );

            let approve_state = ApproveState {
                state_root: new_state.state_root.clone(),
                signature: new_state.signature.clone(),
                is_healthy: true,
            };

            leader_sentry_with_propagate
                .propagate(
                    campaign.channel,
                    &[&MessageTypes::NewState(new_state.clone())],
                )
                .await;
            follower_sentry_with_propagate
                .propagate(
                    campaign.channel,
                    &[
                        &MessageTypes::NewState(new_state),
                        &MessageTypes::ApproveState(approve_state),
                    ],
                )
                .await;

            // leader single worker tick
            leader_worker.all_channels_tick().await;
            // follower single worker tick
            follower_worker.all_channels_tick().await;

            let res = follower_sentry_with_propagate
                .get_last_approved(new_channel.id())
                .await
                .expect("should retrieve");
            assert!(res.last_approved.is_some(), "We have a last_approved");
            let new_last_approved = res.last_approved.unwrap();

            assert_ne!(
                &new_last_approved.new_state.unwrap().msg.state_root,
                new_state_root,
                "NewState is different from the last pair"
            );
            assert_ne!(
                &new_last_approved.approve_state.unwrap().msg.state_root,
                approve_state_root,
                "ApproveState is different from the last pair"
            );
        }
    }

    fn get_new_state_msg<C: Unlocked + 'static>(
        sentry: &SentryApi<C, ()>,
        accounting_balances: &Balances,
        precision: u8,
    ) -> NewState<UncheckedState> {
        let state_root = accounting_balances
            .encode(CAMPAIGN_1.channel.id(), precision)
            .expect("should encode");
        let signature = sentry.adapter.sign(&state_root).expect("should sign");
        NewState {
            state_root: state_root.to_string(),
            signature,
            balances: accounting_balances.clone().into_unchecked(),
        }
    }

    fn get_test_accounting_balances() -> Balances {
        let mut accounting_balances = Balances::new();
        accounting_balances
            .spend(
                CAMPAIGN_1.creator,
                CAMPAIGN_1.channel.leader.to_address(),
                UnifiedNum::from(27_000),
            )
            .expect("Should spend for Leader");
        accounting_balances
            .spend(
                CAMPAIGN_1.creator,
                CAMPAIGN_1.channel.follower.to_address(),
                UnifiedNum::from(18_000),
            )
            .expect("Should spend for Follower");
        accounting_balances
            .spend(CAMPAIGN_1.creator, *PUBLISHER, UnifiedNum::from(9_000))
            .expect("Should spend for Publisher");
        accounting_balances
    }
}
pub mod run {
    use std::{env::current_dir, net::SocketAddr, path::PathBuf};

    use primitives::{
        postgres::{POSTGRES_HOST, POSTGRES_PASSWORD, POSTGRES_PORT, POSTGRES_USER},
        util::logging::new_logger,
        ToETHChecksum, ValidatorId,
    };
    use sentry::{
        db::{
            postgres_connection, redis_connection, redis_pool::Manager,
            tests_postgres::setup_test_migrations, CampaignRemaining,
        },
        Application,
    };
    use slog::info;
    use subprocess::{Popen, PopenConfig, Redirection};

    use crate::{TestValidator, GANACHE_CONFIG};

    pub async fn run_sentry_app(
        adapter: adapter::ethereum::LockedAdapter,
        validator: &TestValidator,
    ) -> anyhow::Result<()> {
        let socket_addr = SocketAddr::new(
            validator.sentry_config.ip_addr,
            validator.sentry_config.port,
        );

        let postgres_config = {
            let mut config = sentry::db::PostgresConfig::new();

            config
                .user(POSTGRES_USER.as_str())
                .password(POSTGRES_PASSWORD.as_str())
                .host(POSTGRES_HOST.as_str())
                .port(*POSTGRES_PORT)
                .dbname(&validator.db_name);

            config
        };

        let postgres = postgres_connection(42, postgres_config).await?;
        let mut redis = redis_connection(validator.sentry_config.redis_url.clone()).await?;

        Manager::flush_db(&mut redis)
            .await
            .expect("Should flush redis database");

        let campaign_remaining = CampaignRemaining::new(redis.clone());

        let app = Application::new(
            adapter,
            GANACHE_CONFIG.clone(),
            new_logger(&validator.sentry_logger_prefix),
            redis.clone(),
            postgres.clone(),
            campaign_remaining,
        );

        // Before the tests, make sure to flush the DB from previous run of `sentry` tests
        Manager::flush_db(&mut redis)
            .await
            .expect("Should flush redis database");

        setup_test_migrations(postgres.clone())
            .await
            .expect("Should run migrations");

        info!(&app.logger, "Spawn sentry Hyper server");
        tokio::spawn(app.run(socket_addr));

        Ok(())
    }
    /// This helper function generates the correct file path to a project file from the current one.
    ///
    /// The `file_path` starts from the Cargo workspace directory.
    fn project_file_path(file_path: &str) -> PathBuf {
        let full_path = current_dir().unwrap();
        let project_path = full_path.parent().unwrap().to_path_buf();

        project_path.join(file_path)
    }

    /// ```bash
    /// POSTGRES_DB=sentry_leader PORT=8005 KEYSTORE_PWD=address1 \
    /// cargo run -p sentry -- --adapter ethereum --keystoreFile ./adapter/test/resources/0x5a04A8fB90242fB7E1db7d1F51e268A03b7f93A5_keystore.json \
    /// ./docs/config/ganache.toml
    /// ```
    ///
    /// The identity is used to get the correct Keystore file
    /// While the password is passed to `sentry` with environmental variable
    pub fn run_sentry(keystore_password: &str, identity: ValidatorId) -> anyhow::Result<Popen> {
        let keystore_file_name = format!(
            "adapter/test/resources/{}_keystore.json",
            identity.to_checksum()
        );
        let keystore_path = project_file_path(&keystore_file_name);
        let ganache_config_path = project_file_path("docs/config/ganache.toml");

        let sentry_leader = Popen::create(
            &[
                "cargo",
                "run",
                "-p",
                "sentry",
                "--",
                "--adapter",
                "ethereum",
                "--keystoreFile",
                &keystore_path.to_string_lossy(),
                &ganache_config_path.to_string_lossy(),
            ],
            PopenConfig {
                stdout: Redirection::Pipe,
                env: Some(vec![
                    ("PORT".parse().unwrap(), "8005".parse().unwrap()),
                    (
                        "POSTGRES_DB".parse().unwrap(),
                        "sentry_leader".parse().unwrap(),
                    ),
                    (
                        "KEYSTORE_PWD".parse().unwrap(),
                        keystore_password.parse().unwrap(),
                    ),
                ]),
                ..Default::default()
            },
        )?;

        Ok(sentry_leader)
    }
}<|MERGE_RESOLUTION|>--- conflicted
+++ resolved
@@ -225,14 +225,10 @@
     use crate::run::run_sentry_app;
 
     use super::*;
-<<<<<<< HEAD
     use adapter::ethereum::{
         test_util::{GANACHE_URL, KEYSTORES},
         UnlockedWallet,
     };
-=======
-    use adapter::ethereum::test_util::{GANACHE_1337, KEYSTORES};
->>>>>>> 25290e16
     use adapter::{prelude::*, Adapter, Ethereum};
     use chrono::Utc;
     use primitives::{
@@ -241,18 +237,11 @@
         spender::Spender,
         test_util::{ADVERTISER, DUMMY_AD_UNITS, DUMMY_IPFS, GUARDIAN, GUARDIAN_2, PUBLISHER},
         util::{logging::new_logger, ApiUrl},
-<<<<<<< HEAD
         validator::{ApproveState, MessageTypes, NewState},
         Balances, BigNum, Campaign, CampaignId, Channel, ChannelId, UnifiedNum,
     };
     use reqwest::{Client, StatusCode};
     use validator_worker::{sentry_interface::Validator, worker::Worker, GetStateRoot, SentryApi};
-=======
-        Balances, BigNum, Campaign, CampaignId, ChainOf, Channel, ChannelId, UnifiedNum,
-    };
-    use reqwest::{Client, StatusCode};
-    use validator_worker::{worker::Worker, SentryApi};
->>>>>>> 25290e16
 
     #[tokio::test]
     #[ignore = "We use a snapshot, however, we have left this test for convenience"]
